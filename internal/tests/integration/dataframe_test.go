// Licensed to the Apache Software Foundation (ASF) under one or more
// contributor license agreements.  See the NOTICE file distributed with
// this work for additional information regarding copyright ownership.
// The ASF licenses this file to You under the Apache License, Version 2.0
// (the "License"); you may not use this file except in compliance with
// the License.  You may obtain a copy of the License at
//
//	http://www.apache.org/licenses/LICENSE-2.0
//
// Unless required by applicable law or agreed to in writing, software
// distributed under the License is distributed on an "AS IS" BASIS,
// WITHOUT WARRANTIES OR CONDITIONS OF ANY KIND, either express or implied.
// See the License for the specific language governing permissions and
// limitations under the License.

package integration

import (
	"context"
	"fmt"
	"os"
	"testing"

	"github.com/apache/spark-connect-go/v35/spark/sql/utils"

	"github.com/apache/spark-connect-go/v35/spark/sql/types"

	"github.com/apache/spark-connect-go/v35/spark/sql/column"

	"github.com/apache/spark-connect-go/v35/spark/sql/functions"

	"github.com/apache/spark-connect-go/v35/spark/sql"
	"github.com/stretchr/testify/assert"
	"github.com/stretchr/testify/require"
)

func TestDataFrame_Select(t *testing.T) {
	ctx := context.Background()
	spark, err := sql.NewSessionBuilder().Remote("sc://localhost").Build(ctx)
	assert.NoError(t, err)
	df, err := spark.Sql(ctx, "select * from range(100)")
	assert.NoError(t, err)
	df, err = df.Select(ctx, functions.StringLit("1"), functions.StringLit("2"))
	assert.NoError(t, err)

	res, err := df.Collect(ctx)
	assert.NoError(t, err)
	assert.Equal(t, 100, len(res))

	rowZero := res[0]
	assert.Equal(t, 2, rowZero.Len())

	df, err = spark.Sql(ctx, "select * from range(100)")
	assert.NoError(t, err)
	_, err = df.Select(ctx, column.OfDF(df, "id2"))
	assert.Error(t, err)
}

func TestDataFrame_SelectExpr(t *testing.T) {
	ctx := context.Background()
	spark, err := sql.NewSessionBuilder().Remote("sc://localhost").Build(ctx)
	assert.NoError(t, err)
	df, err := spark.Sql(ctx, "select * from range(100)")
	assert.NoError(t, err)
	df, err = df.SelectExpr(ctx, "1", "2", "spark_partition_id()")
	assert.NoError(t, err)

	res, err := df.Collect(ctx)
	assert.NoError(t, err)
	assert.Equal(t, 100, len(res))

	row_zero := res[0]
	assert.Equal(t, 3, row_zero.Len())
}

func TestDataFrame_Alias(t *testing.T) {
	ctx := context.Background()
	spark, err := sql.NewSessionBuilder().Remote("sc://localhost").Build(ctx)
	assert.NoError(t, err)
	df, err := spark.Sql(ctx, "select * from range(100)")
	assert.NoError(t, err)
	df = df.Alias(ctx, "df")
	res, er := df.Collect(ctx)
	assert.NoError(t, er)
	assert.Equal(t, 100, len(res))
}

func TestDataFrame_CrossJoin(t *testing.T) {
	ctx := context.Background()
	spark, err := sql.NewSessionBuilder().Remote("sc://localhost").Build(ctx)
	assert.NoError(t, err)
	df1, err := spark.Sql(ctx, "select * from range(10)")
	assert.NoError(t, err)
	df2, err := spark.Sql(ctx, "select * from range(10)")
	assert.NoError(t, err)
	df := df1.CrossJoin(ctx, df2)
	res, err := df.Collect(ctx)
	assert.NoError(t, err)
	assert.Equal(t, 100, len(res))
	assert.Equal(t, 2, res[0].Len())
}

func TestDataFrame_GroupBy(t *testing.T) {
	ctx, spark := connect()
	src, _ := spark.Sql(ctx, "select 'a' as a, 1 as b from range(10)")
	df, _ := src.GroupBy(functions.Col("a")).Agg(ctx, functions.Sum(functions.Col("b")))

	res, err := df.Collect(ctx)
	assert.NoError(t, err)
	assert.Equal(t, 1, len(res))

	df, err = src.GroupBy(functions.Col("a")).Count(ctx)
	assert.NoError(t, err)
	res, err = df.Collect(ctx)
	assert.NoError(t, err)
	assert.Equal(t, 1, len(res))
	assert.Equal(t, "a", res[0].At(0))
	assert.Equal(t, int64(10), res[0].At(1))
}

func TestDataFrame_Count(t *testing.T) {
	ctx, spark := connect()
	src, _ := spark.Sql(ctx, "select 'a' as a, 1 as b from range(10)")
	res, err := src.Count(ctx)
	assert.NoError(t, err)
	assert.Equal(t, int64(10), res)
}

func TestDataFrame_OfDFWithRegex(t *testing.T) {
	ctx, spark := connect()
	src, _ := spark.Sql(ctx, "select 'a' as myColumnName, 1 as b from range(10)")
	col := column.OfDFWithRegex(src, "`.*(Column).*`")
	res, err := src.Select(ctx, col)
	assert.NoError(t, err)
	schema, err := res.Schema(ctx)
	assert.NoError(t, err)
	assert.Equal(t, 1, len(schema.Fields))
}

func TestSparkSession_CreateDataFrame(t *testing.T) {
	ctx, spark := connect()

	tbl := createArrowTable()
	defer tbl.Release()

	df, err := spark.CreateDataFrameFromArrow(ctx, tbl)
	assert.NoError(t, err)
	res, err := df.Collect(ctx)
	assert.NoError(t, err)
	assert.Equal(t, 3, len(res))
}

func TestSparkSession_CreateDataFrameWithSchema(t *testing.T) {
	ctx, spark := connect()

	data := [][]any{
		{1, 1.1, "a"},
		{2, 2.2, "b"},
	}
	schema := types.StructOf(
		types.NewStructField("f1-i32", types.INTEGER),
		types.NewStructField("f2-f64", types.DOUBLE),
		types.NewStructField("f3-string", types.STRING))

	df, err := spark.CreateDataFrame(ctx, data, schema)
	assert.NoError(t, err)
	res, err := df.Collect(ctx)
	assert.NoError(t, err)
	assert.Equal(t, 2, len(res))
	assert.Equal(t, 3, res[0].Len())
	assert.Equal(t, int32(1), res[0].At(0))
	assert.Equal(t, 1.1, res[0].At(1))
	assert.Equal(t, "a", res[0].At(2))
}

func TestDataFrame_Corr(t *testing.T) {
	ctx, spark := connect()
	data := [][]any{
		{1, 12}, {10, 1}, {19, 8},
	}
	schema := types.StructOf(
		types.NewStructField("c1", types.INTEGER),
		types.NewStructField("c2", types.INTEGER),
	)

	df, err := spark.CreateDataFrame(ctx, data, schema)
	assert.NoError(t, err)
	res, err := df.Corr(ctx, "c1", "c2")
	assert.NoError(t, err)
	assert.Equal(t, -0.3592106040535498, res)

	res2, err := df.Stat().Corr(ctx, "c1", "c2")
	assert.NoError(t, err)
	assert.Equal(t, res, res2)
}

func TestDataFrame_Cov(t *testing.T) {
	ctx, spark := connect()
	data := [][]any{
		{1, 12}, {10, 1}, {19, 8},
	}
	schema := types.StructOf(
		types.NewStructField("c1", types.INTEGER),
		types.NewStructField("c2", types.INTEGER),
	)

	df, err := spark.CreateDataFrame(ctx, data, schema)
	assert.NoError(t, err)
	res, err := df.Cov(ctx, "c1", "c2")
	assert.NoError(t, err)
	assert.Equal(t, -18.0, res)

	res2, err := df.Stat().Cov(ctx, "c1", "c2")
	assert.NoError(t, err)
	assert.Equal(t, res, res2)
}

func TestDataFrame_WithColumn(t *testing.T) {
	ctx, spark := connect()
	df, err := spark.Sql(ctx, "select * from range(10)")
	assert.NoError(t, err)
	df, err = df.WithColumn(ctx, "newCol", functions.IntLit(1))
	assert.NoError(t, err)
	res, err := df.Collect(ctx)
	assert.NoError(t, err)
	assert.Equal(t, 10, len(res))
	// Check the values of the new column
	for _, row := range res {
		assert.Equal(t, 2, row.Len())
		assert.Equal(t, int64(1), row.At(1))
	}
}

func TestDataFrame_WithColumns(t *testing.T) {
	ctx, spark := connect()
	df, err := spark.Sql(ctx, "select * from range(10)")
	assert.NoError(t, err)
	df, err = df.WithColumns(ctx, column.WithAlias("newCol1", functions.IntLit(1)),
		column.WithAlias("newCol2", functions.IntLit(2)))
	assert.NoError(t, err)
	res, err := df.Collect(ctx)
	assert.NoError(t, err)
	assert.Equal(t, 10, len(res))
	// Check the values of the new columns
	for _, row := range res {
		assert.Equal(t, 3, row.Len())
		assert.Equal(t, int64(1), row.At(1))
		assert.Equal(t, int64(2), row.At(2))
	}
}

func TestDataFrame_WithMetadata(t *testing.T) {
	ctx, spark := connect()
	df, err := spark.Sql(ctx, "select * from range(10)")
	assert.NoError(t, err)
	df, err = df.WithMetadata(ctx, map[string]string{"id": "value"})
	assert.NoError(t, err)
	_, err = df.Schema(ctx)
	assert.Error(t, err, "Expecting malformed metadata")

	df, err = spark.Sql(ctx, "select * from range(10)")
	assert.NoError(t, err)
	df, err = df.WithMetadata(ctx, map[string]string{"id": "{\"kk\": \"value\"}"})
	assert.NoError(t, err)
	schema, err := df.Schema(ctx)
	assert.NoError(t, err)
	fields := schema.Fields[0]
	assert.Equal(t, "id", fields.Name)
	assert.Equal(t, "{\"kk\":\"value\"}", *fields.Metadata)
}

func TestDataFrame_WithColumnRenamed(t *testing.T) {
	ctx, spark := connect()
	df, err := spark.Sql(ctx, "select * from range(10)")
	assert.NoError(t, err)
	df, err = df.WithColumnRenamed(ctx, "id", "newId")
	assert.NoError(t, err)
	// Check the schema of the new dataframe
	schema, err := df.Schema(ctx)
	assert.NoError(t, err)
	assert.Equal(t, 1, len(schema.Fields))
	assert.Equal(t, "newId", schema.Fields[0].Name)
	res, err := df.Collect(ctx)
	assert.NoError(t, err)
	assert.Equal(t, 10, len(res))
	// Check the values of the new column
	for i, row := range res {
		assert.Equal(t, 1, row.Len())
		assert.Equal(t, int64(i), row.At(0))
	}

	// Test that renaming a non-existing column does not change anything.
	df, _ = spark.Sql(ctx, "select * from range(10)")
	df, err = df.WithColumnRenamed(ctx, "nonExisting", "newId")
	assert.NoError(t, err)
	schema, err = df.Schema(ctx)
	assert.NoError(t, err)
	assert.Equal(t, 1, len(schema.Fields))
	assert.Equal(t, "id", schema.Fields[0].Name)

	// Test that single column renaming works as well.
	df, _ = spark.Sql(ctx, "select * from range(10)")
	df, err = df.WithColumnRenamed(ctx, "id", "newId")
	assert.NoError(t, err)
	schema, err = df.Schema(ctx)
	assert.NoError(t, err)
	assert.Equal(t, 1, len(schema.Fields))
	assert.Equal(t, "newId", schema.Fields[0].Name)
}

func TestDataFrame_WithWatermark(t *testing.T) {
	ctx, spark := connect()
	df, err := spark.Sql(ctx, "select current_timestamp() as this_time from range(10)")
	assert.NoError(t, err)
	df, err = df.WithWatermark(ctx, "this_time", "1 minute")
	assert.NoError(t, err)
	schema, err := df.Schema(ctx)
	assert.NoError(t, err)
	assert.Equal(t, 1, len(schema.Fields))
	assert.Equal(t, "this_time", schema.Fields[0].Name)
}

func TestDataFrame_Where(t *testing.T) {
	ctx, spark := connect()
	df, err := spark.Sql(ctx, "select * from range(10)")
	assert.NoError(t, err)
	df, err = df.Where(ctx, "id = 0")
	assert.NoError(t, err)
	res, err := df.Count(ctx)
	assert.NoError(t, err)
	assert.Equal(t, int64(1), res)
}

func TestDataFrame_Drop(t *testing.T) {
	ctx, spark := connect()
	src, err := spark.Sql(ctx, "select 1 as id, 2 as other from range(10)")
	assert.NoError(t, err)
	df, err := src.DropByName(ctx, "id")
	assert.NoError(t, err)
	schema, err := df.Schema(ctx)
	assert.NoError(t, err)
	assert.Equal(t, 1, len(schema.Fields))
	assert.Equal(t, "other", schema.Fields[0].Name)

	df, err = src.Drop(ctx, column.OfDF(src, "other"))
	assert.NoError(t, err)
	schema, err = df.Schema(ctx)
	assert.NoError(t, err)
	assert.Equal(t, 1, len(schema.Fields))
	assert.Equal(t, "id", schema.Fields[0].Name)
}

func TestDataFrame_DropDuplicates(t *testing.T) {
	ctx, spark := connect()
	src, err := spark.Sql(ctx, "select 1 as id, 2 as other from range(10)")
	assert.NoError(t, err)
	df, err := src.DropDuplicates(ctx)
	assert.NoError(t, err)
	res, err := df.Count(ctx)
	assert.NoError(t, err)
	assert.Equal(t, int64(1), res)

	// Create a dataframe with duplicate rows
	data := [][]any{
		{"Alice", 5, 80}, {"Alice", 5, 80}, {"Alice", 10, 80},
	}
	schema := types.StructOf(
		types.NewStructField("name", types.STRING),
		types.NewStructField("age", types.INTEGER),
		types.NewStructField("height", types.INTEGER),
	)

	df, err = spark.CreateDataFrame(ctx, data, schema)
	assert.NoError(t, err)
	// Check the schema of the dataframe
	schema, err = df.Schema(ctx)
	assert.NoError(t, err)
	assert.Equal(t, 3, len(schema.Fields))
	assert.Equal(t, "name", schema.Fields[0].Name)
	assert.Equal(t, "age", schema.Fields[1].Name)
	assert.Equal(t, "height", schema.Fields[2].Name)

	df, err = df.DropDuplicates(ctx)
	assert.NoError(t, err)
	res, err = df.Count(ctx)
	assert.NoError(t, err)
	assert.Equal(t, int64(2), res)
	// Check the two ages
	rows, err := df.Collect(ctx)
	assert.NoError(t, err)
	assert.Equal(t, 2, len(rows))
	assert.Equal(t, "Alice", rows[0].At(0))
	assert.Equal(t, int32(5), rows[0].At(1))
	assert.Equal(t, "Alice", rows[1].At(0))
	assert.Equal(t, int32(10), rows[1].At(1))

	// Test drop duplicates with column names
	df, err = df.DropDuplicates(ctx, "name")
	assert.NoError(t, err)
	res, err = df.Count(ctx)
	assert.NoError(t, err)
	assert.Equal(t, int64(1), res)
}

func TestDataFrame_Explain(t *testing.T) {
	ctx, spark := connect()
	df, err := spark.Sql(ctx, "select * from range(10)")
	assert.NoError(t, err)
	res, err := df.Explain(ctx, utils.ExplainModeSimple)
	assert.NoError(t, err)
	assert.Contains(t, res, "Physical Plan")

	res, err = df.Explain(ctx, utils.ExplainModeExtended)
	assert.NoError(t, err)
	assert.Contains(t, res, "Physical Plan")

	res, err = df.Explain(ctx, utils.ExplainModeCodegen)
	assert.NoError(t, err)
	assert.Contains(t, res, "WholeStageCodegen")

	res, err = df.Explain(ctx, utils.ExplainModeCost)
	assert.NoError(t, err)
	assert.Contains(t, res, "Physical Plan")

	res, err = df.Explain(ctx, utils.ExplainModeFormatted)
	assert.NoError(t, err)
	assert.Contains(t, res, "Physical Plan")
}

func TestDataFrame_CachingAndPersistence(t *testing.T) {
	ctx, spark := connect()
	levels := []utils.StorageLevel{
		utils.StorageLevelDiskOnly,
		utils.StorageLevelDiskOnly2,
		utils.StorageLevelDiskOnly3,
		utils.StorageLevelMemoryAndDisk,
		utils.StorageLevelMemoryAndDisk2,
		utils.StorageLevelMemoryOnly,
		utils.StorageLevelMemoryOnly2,
		utils.StorageLevelMemoyAndDiskDeser,
		utils.StorageLevelOffHeap,
	}

	for _, lvl := range levels {
		df, err := spark.Sql(ctx, "select * from range(10)")
		assert.NoError(t, err)
		err = df.Persist(ctx, lvl)
		assert.NoError(t, err)
		l, err := df.GetStorageLevel(ctx)
		assert.NoError(t, err)

		assert.Contains(t, []utils.StorageLevel{lvl, utils.StorageLevelMemoryOnly}, *l)

		err = df.Unpersist(ctx)
		assert.NoError(t, err)
	}
	df, err := spark.Sql(ctx, "select * from range(10)")
	assert.NoError(t, err)
	err = df.Cache(ctx)
	assert.NoError(t, err)
	l, err := df.GetStorageLevel(ctx)
	assert.NoError(t, err)
	assert.Equal(t, utils.StorageLevelMemoryOnly, *l, "%v != %v", utils.StorageLevelMemoryOnly, *l)
}

func TestDataFrame_SetOps(t *testing.T) {
	ctx, spark := connect()
	df1, err := spark.Sql(ctx, "select * from range(10)")
	assert.NoError(t, err)
	df2, err := spark.Sql(ctx, "select * from range(5)")
	assert.NoError(t, err)

	df := df1.Union(ctx, df2)
	res, err := df.Collect(ctx)
	assert.NoError(t, err)
	assert.Equal(t, 15, len(res))

	df = df1.Intersect(ctx, df2)
	res, err = df.Collect(ctx)
	assert.NoError(t, err)
	assert.Equal(t, 5, len(res))

	df = df1.ExceptAll(ctx, df2)
	res, err = df.Collect(ctx)
	assert.NoError(t, err)
	assert.Equal(t, 5, len(res))
}

func TestDataFrame_ToArrow(t *testing.T) {
	ctx, spark := connect()
	df, err := spark.Sql(ctx, "select * from range(10)")
	assert.NoError(t, err)
	tbl, err := df.ToArrow(ctx)
	assert.NoError(t, err)
	assert.NotNil(t, tbl)
}

func TestDataFrame_LimitVersions(t *testing.T) {
	ctx, spark := connect()
	df, err := spark.Sql(ctx, "select * from range(10)")
	assert.NoError(t, err)
	df = df.Limit(ctx, int32(5))
	assert.NoError(t, err)
	rows, err := df.Collect(ctx)
	assert.NoError(t, err)
	assert.Len(t, rows, 5)

	rows, err = df.Tail(ctx, int32(3))
	assert.NoError(t, err)
	assert.Len(t, rows, 3)

	rows, err = df.Head(ctx, int32(3))
	assert.NoError(t, err)
	assert.Len(t, rows, 3)

	rows, err = df.Take(ctx, int32(3))
	assert.NoError(t, err)
	assert.Len(t, rows, 3)
}

func TestDataFrame_Sort(t *testing.T) {
	ctx, spark := connect()
	src, err := spark.Sql(ctx, "select * from range(10)")
	assert.NoError(t, err)
	df, err := src.Sort(ctx, functions.Col("id").Desc())
	assert.NoError(t, err)
	res, err := df.Head(ctx, 1)
	assert.NoError(t, err)
	assert.Equal(t, int64(9), res[0].At(0))

	df, err = src.Sort(ctx, functions.Col("id").Asc())
	assert.NoError(t, err)
	res, err = df.Head(ctx, 1)
	assert.NoError(t, err)
	assert.Equal(t, int64(0), res[0].At(0))
}

func TestDataFrame_Join(t *testing.T) {
	ctx, spark := connect()
	df1, err := spark.Sql(ctx, "select * from range(10)")
	assert.NoError(t, err)
	df2, err := spark.Sql(ctx, "select * from range(5)")
	assert.NoError(t, err)

	df, err := df1.Join(ctx, df2, column.OfDF(df1, "id").Eq(column.OfDF(df2, "id")), utils.JoinTypeInner)
	assert.NoError(t, err)
	res, err := df.Collect(ctx)
	assert.NoError(t, err)
	assert.Equal(t, 5, len(res))
}

func TestDataFrame_RandomSplits(t *testing.T) {
	ctx, spark := connect()
	df, err := spark.Sql(ctx, "select * from range(1000)")
	assert.NoError(t, err)
	dfs, err := df.RandomSplit(ctx, []float64{0.3, 0.7})
	assert.NoError(t, err)
	assert.Len(t, dfs, 2)
	c1, err := dfs[0].Count(ctx)
	assert.NoError(t, err)
	c2, err := dfs[1].Count(ctx)
	assert.NoError(t, err)
	assert.Less(t, c1, c2)
}

func TestDataFrame_Describe(t *testing.T) {
	ctx, spark := connect()
	df, err := spark.Sql(ctx, "select * from range(10)")
	assert.NoError(t, err)
	res, err := df.Describe(ctx, "id").Collect(ctx)
	assert.NoError(t, err)
	assert.Len(t, res, 5)
}

func TestDataFrame_Summary(t *testing.T) {
	ctx, spark := connect()
	df, err := spark.Sql(ctx, "select id, 'a' as col, 2 as other from range(10)")
	assert.NoError(t, err)
	res, err := df.Summary(ctx, "count", "stddev").Collect(ctx)
	assert.NoError(t, err)
	assert.Len(t, res, 2)
	assert.Equal(t, "count", res[0].At(0))
	assert.Equal(t, 4, res[0].Len())
}

func TestDataFrame_Pivot(t *testing.T) {
	ctx, spark := connect()

	data := [][]any{
		{"dotNET", 2012, 10000},
		{"Java", 2012, 20000},
		{"dotNET", 2012, 5000},
		{"dotNET", 2013, 48000},
		{"Java", 2013, 30000},
	}
	schema := types.StructOf(
		types.NewStructField("course", types.STRING),
		types.NewStructField("year", types.INTEGER),
		types.NewStructField("earnings", types.INTEGER))

	df, err := spark.CreateDataFrame(ctx, data, schema)
	assert.NoError(t, err)
	gd := df.GroupBy(functions.Col("year"))
	gd, err = gd.Pivot(ctx, "course", []types.LiteralType{types.String("Java"), types.String("dotNET")})
	assert.NoError(t, err)
	df, err = gd.Sum(ctx, "earnings")
	assert.NoError(t, err)
	res, err := df.Collect(ctx)
	assert.NoError(t, err)
	assert.Len(t, res, 2)
}

func TestDataFrame_Offset(t *testing.T) {
	ctx, spark := connect()
	df, err := spark.Sql(ctx, "select * from range(10)")
	assert.NoError(t, err)
	df = df.Offset(ctx, int32(5))
	assert.NoError(t, err)
	res, err := df.Collect(ctx)
	assert.NoError(t, err)
	assert.Len(t, res, 5)
}

func TestDataFrame_IsEmpty(t *testing.T) {
	ctx, spark := connect()
	df, err := spark.Sql(ctx, "select * from range(10)")
	assert.NoError(t, err)
	empty, err := df.IsEmpty(ctx)
	assert.NoError(t, err)
	assert.False(t, empty)

	df, err = spark.Sql(ctx, "select * from range(0)")
	assert.NoError(t, err)
	empty, err = df.IsEmpty(ctx)
	assert.NoError(t, err)
	assert.True(t, empty)
}

func TestDataFrame_First(t *testing.T) {
	ctx, spark := connect()
	df, err := spark.Sql(ctx, "select * from range(10)")
	assert.NoError(t, err)
	row, err := df.First(ctx)
	assert.NoError(t, err)
	assert.Equal(t, int64(0), row.At(0))
}

func TestDataFrame_Distinct(t *testing.T) {
	ctx, spark := connect()
	df, err := spark.Sql(ctx, "select * from range(10)")
	assert.NoError(t, err)
	df = df.Distinct(ctx)
	assert.NoError(t, err)
	res, err := df.Collect(ctx)
	assert.NoError(t, err)
	assert.Len(t, res, 10)
}

func TestDataFrame_CrossTab(t *testing.T) {
	ctx, spark := connect()
	data := [][]any{{1, 11}, {1, 11}, {3, 10}, {4, 8}, {4, 8}}
	schema := types.StructOf(
		types.NewStructField("c1", types.INTEGER),
		types.NewStructField("c2", types.INTEGER),
	)

	df, err := spark.CreateDataFrame(ctx, data, schema)
	assert.NoError(t, err)
	df = df.CrossTab(ctx, "c1", "c2")
	df, err = df.Sort(ctx, column.OfDF(df, "c1_c2").Asc())
	assert.NoError(t, err)
	res, err := df.Collect(ctx)
	assert.NoError(t, err)
	assert.Len(t, res, 3)
	assert.Equal(t, "1", res[0].At(0))
	assert.Equal(t, int64(0), res[0].At(1))
	assert.Equal(t, int64(2), res[0].At(2))
	assert.Equal(t, int64(0), res[0].At(3))

	df, err = spark.CreateDataFrame(ctx, data, schema)
	assert.NoError(t, err)
	df = df.Stat().CrossTab(ctx, "c1", "c2")
	df, err = df.Sort(ctx, column.OfDF(df, "c1_c2").Asc())
	assert.NoError(t, err)
	res2, err := df.Collect(ctx)
	assert.NoError(t, err)

	assert.Equal(t, res, res2)
}

func TestDataFrame_SameSemantics(t *testing.T) {
	ctx, spark := connect()
	df1, err := spark.Sql(ctx, "select * from range(10)")
	assert.NoError(t, err)
	df2, err := spark.Sql(ctx, "select * from range(10)")
	assert.NoError(t, err)
	res, _ := df1.SameSemantics(ctx, df2)
	assert.True(t, res)
}

func TestDataFrame_SemanticHash(t *testing.T) {
	ctx, spark := connect()
	df, err := spark.Sql(ctx, "select * from range(10)")
	assert.NoError(t, err)
	hash, err := df.SemanticHash(ctx)
	assert.NoError(t, err)
	assert.NotEmpty(t, hash)
}

func TestDataFrame_FreqItems(t *testing.T) {
	ctx, spark := connect()
	df, err := spark.Sql(ctx, "select id % 4 as id from range(100)")
	assert.NoError(t, err)
	res, err := df.FreqItems(ctx, "id").Collect(ctx)
	assert.NoErrorf(t, err, "%+v", err)
	assert.Len(t, res, 1)

	res2, err := df.Stat().FreqItems(ctx, "id").Collect(ctx)
	assert.NoError(t, err)
	assert.Equal(t, res, res2)
}

func TestDataFrame_Config_GetAll(t *testing.T) {
	ctx, spark := connect()
	result, err := spark.Config().GetAll(ctx)
	assert.NoError(t, err)
	assert.Equal(t, "driver", result["spark.executor.id"])
}

func TestDataFrame_Config_Get(t *testing.T) {
	ctx, spark := connect()
	result, err := spark.Config().Get(ctx, "spark.executor.id")
	assert.NoError(t, err)
	assert.Equal(t, "driver", result)
}

func TestDataFrame_Config_GetWithDefault(t *testing.T) {
	ctx, spark := connect()

	result, err := spark.Config().GetWithDefault(ctx, "spark.whatever", "whatever_not_set")
	assert.NoError(t, err)
	assert.Equal(t, "whatever_not_set", result)
}

func TestDataFrame_Config_Set(t *testing.T) {
	ctx, spark := connect()
	err := spark.Config().Set(ctx, "spark.whatever", "whatever_set")
	assert.NoError(t, err)
}

func TestDataFrame_Config_IsModifiable(t *testing.T) {
	ctx, spark := connect()
	result, err := spark.Config().IsModifiable(ctx, "spark.executor.id")
	assert.NoError(t, err)
	assert.Equal(t, false, result)
}

func TestDataFrame_Config_Unset(t *testing.T) {
	ctx, spark := connect()
	err := spark.Config().Set(ctx, "spark.whatever", "whatever_set")
	assert.NoError(t, err)
	err = spark.Config().Unset(ctx, "spark.whatever")
	assert.NoError(t, err)
}

func TestDataFrame_Config_e2e_test(t *testing.T) {
	ctx, spark := connect()
	//  add keys that we know is "modifiable"
	key := "spark.sql.ansi.enabled"
	result, err := spark.Config().IsModifiable(ctx, key)
	assert.NoError(t, err)
	assert.Equal(t, true, result)
	_, err = spark.Config().Get(ctx, key)
	assert.NoError(t, err)
	err = spark.Config().Set(ctx, "spark.sql.ansi.enabled", "true")
	assert.NoError(t, err)
	m, err := spark.Config().Get(ctx, "spark.sql.ansi.enabled")
	assert.NoError(t, err)
	assert.Equal(t, "true", m)
}

func TestDataFrame_WithOption(t *testing.T) {
	ctx, spark := connect()
	file, err := os.CreateTemp("", "example")
	defer os.Remove(file.Name())
	assert.NoError(t, err)
	defer file.Close()
	_, err = file.WriteString("id#name,name\n")
	assert.NoError(t, err)
	for i := 0; i < 10; i++ {
		_, err = file.WriteString(fmt.Sprintf("%d#alice,alice\n", i))
		assert.NoError(t, err)
	}
	df, err := spark.Read().Format("csv").
		Option("header", "true").
		Option("quote", "\"").
		Option("sep", "#").
		Option("escapeQuotes", "true").
		// Option("skipLines", "5"). //TODO: this needs more insight
		Option("inferSchema", "false").
		Load(file.Name())
	assert.NoError(t, err)
	c, err := df.Count(ctx)
	assert.NoError(t, err)
	assert.Equal(t, int64(10), c)
}

func TestDataFrame_Unpivot(t *testing.T) {
	ctx, spark := connect()
	data := [][]any{{1, 11, 1.1}, {2, 12, 1.2}}
	schema := types.StructOf(
		types.NewStructField("id", types.INTEGER),
		types.NewStructField("int", types.INTEGER),
		types.NewStructField("double", types.DOUBLE),
	)
	df, err := spark.CreateDataFrame(ctx, data, schema)
	assert.NoError(t, err)

	udf, err := df.Unpivot(ctx, []column.Convertible{functions.Col("id")},
		[]column.Convertible{functions.Col("int"), functions.Col("double")},
		"type", "value")

	assert.NoError(t, err)
	cnt, err := udf.Count(ctx)
	assert.NoError(t, err)
	assert.Equal(t, int64(4), cnt)
}

func TestDataFrame_Replace(t *testing.T) {
	ctx, spark := connect()
	data := [][]any{
		{10, 80, "Alice"},
		{5, nil, "Bob"},
		{nil, 10, "Tom"},
		{nil, nil, nil},
	}
	schema := types.StructOf(
		types.NewStructField("age", types.INTEGER),
		types.NewStructField("height", types.INTEGER),
		types.NewStructField("name", types.STRING),
	)
	df, err := spark.CreateDataFrame(ctx, data, schema)
	assert.NoError(t, err)

	res, err := df.Replace(ctx,
		[]types.PrimitiveTypeLiteral{types.Int32(10)},
		[]types.PrimitiveTypeLiteral{types.Int32(20)},
	)
	assert.NoError(t, err)

	cnt, err := res.Count(ctx)
	assert.NoError(t, err)
	assert.Equal(t, int64(4), cnt)

	rows, err := res.Collect(ctx)
	assert.NoError(t, err)

	assert.Equal(t, int32(20), rows[0].At(0))
	assert.Equal(t, int32(20), rows[2].At(1))

	res, err = df.Replace(ctx,
		[]types.PrimitiveTypeLiteral{types.Int32(10)},
		[]types.PrimitiveTypeLiteral{types.Int32Nil},
	)
	assert.NoError(t, err)

	rows, err = res.Collect(ctx)
	assert.NoError(t, err)
	assert.Nil(t, rows[0].At(0))
}

func TestDataFrame_ReplaceWithColumn(t *testing.T) {
	ctx, spark := connect()
	data := [][]any{
		{10, 80, "Alice"},
		{5, nil, "Bob"},
		{nil, 10, "Tom"},
		{nil, nil, nil},
	}
	schema := types.StructOf(
		types.NewStructField("age", types.INTEGER),
		types.NewStructField("height", types.INTEGER),
		types.NewStructField("name", types.STRING),
	)
	df, err := spark.CreateDataFrame(ctx, data, schema)
	assert.NoError(t, err)

	res, err := df.Replace(ctx, []types.PrimitiveTypeLiteral{types.Int32(10)},
		[]types.PrimitiveTypeLiteral{types.Int32(20)}, "age")
	assert.NoError(t, err)

	rows, err := res.Collect(ctx)
	assert.NoError(t, err)
	// Should only repalce the age column but not the height column
	assert.Equal(t, int32(20), rows[0].At(0))
	assert.Equal(t, int32(10), rows[2].At(1))
}

func TestDataFrame_FillNa(t *testing.T) {
	ctx, spark := connect()
	file, err := os.CreateTemp("", "fillna")
	defer os.Remove(file.Name())
	assert.NoError(t, err)
	defer file.Close()
	_, err = file.WriteString(`{"id":1,"int":null, "int2": 1}
{"id":null,"int":12, "int2": null}
`)
	assert.NoError(t, err)

	df, err := spark.Read().Format("json").
		Option("inferSchema", "true").
		Load(file.Name())
	assert.NoError(t, err)

	// all columns
	filled, err := df.FillNa(ctx, types.Int64(10))
	assert.NoError(t, err)
	sorted, err := filled.Sort(ctx, functions.Col("id").Asc())
	assert.NoError(t, err)
	res, err := sorted.Collect(ctx)
	assert.NoError(t, err)
	require.Equal(t, 2, len(res))
	assert.Equal(t, []any{int64(1), int64(10), int64(1)}, res[0].Values())
	assert.Equal(t, []any{int64(10), int64(12), int64(10)}, res[1].Values())

	// specific columns
	filled, err = df.FillNa(ctx, types.Int64(10), "int", "int2")
	assert.NoError(t, err)
	sorted, err = filled.Sort(ctx, functions.Col("id").Asc())
	assert.NoError(t, err)
	res, err = sorted.Collect(ctx)
	assert.NoError(t, err)
	require.Equal(t, 2, len(res))
	assert.Equal(t, []any{nil, int64(12), int64(10)}, res[0].Values())
	assert.Equal(t, []any{int64(1), int64(10), int64(1)}, res[1].Values())

	// specific columns with map
	filled, err = df.FillNaWithValues(ctx, map[string]types.PrimitiveTypeLiteral{
		"int": types.Int64(10), "int2": types.Int64(20),
	})
	assert.NoError(t, err)
	sorted, err = filled.Sort(ctx, functions.Col("id").Asc())
	assert.NoError(t, err)
	res, err = sorted.Collect(ctx)
	assert.NoError(t, err)
	require.Equal(t, 2, len(res))
	assert.Equal(t, []any{nil, int64(12), int64(20)}, res[0].Values())
	assert.Equal(t, []any{int64(1), int64(10), int64(1)}, res[1].Values())
}

<<<<<<< HEAD
func TestDataFrame_ApproxQuantile(t *testing.T) {
	ctx, spark := connect()
	df, err := spark.Sql(ctx, "select id, 1 as id2 from range(100)")
	assert.NoError(t, err)
	res, err := df.ApproxQuantile(ctx, []float64{float64(0.5)}, float64(0.1), "id")
	assert.NoError(t, err)
	assert.Len(t, res, 1)

	data := [][]any{
		{"bob", "Developer", 125000, 1},
		{"mark", "Developer", 108000, 2},
		{"carl", "Tester", 70000, 2},
		{"peter", "Developer", 185000, 2},
		{"jon", "Tester", 65000, 1},
		{"roman", "Tester", 82000, 2},
		{"simon", "Developer", 98000, 1},
		{"eric", "Developer", 144000, 2},
		{"carlos", "Tester", 75000, 1},
		{"henry", "Developer", 110000, 1},
	}
	schema := types.StructOf(
		types.NewStructField("Name", types.STRING),
		types.NewStructField("Role", types.STRING),
		types.NewStructField("Salary", types.LONG),
		types.NewStructField("Performance", types.LONG),
	)

	df, err = spark.CreateDataFrame(ctx, data, schema)
	assert.NoError(t, err)
	med, err := df.ApproxQuantile(ctx, []float64{float64(0.5)}, float64(0.25), "Salary")

	assert.NoError(t, err)
	assert.Len(t, med, 1)
	assert.GreaterOrEqual(t, med[0][0], 75000.0)

	_, err = df.Stat().ApproxQuantile(ctx, []float64{0.5}, 0.25, "Salary")
	assert.NoError(t, err)
=======
func TestDataFrame_DFNaFunctions(t *testing.T) {
	ctx, spark := connect()
	data := [][]any{
		{10, 80.5, "Alice", true},
		{5, nil, "Bob", nil},
		{nil, nil, "Tom", nil},
		{nil, nil, nil, nil},
	}
	schema := types.StructOf(
		types.NewStructField("age", types.INTEGER),
		types.NewStructField("height", types.DOUBLE),
		types.NewStructField("name", types.STRING),
		types.NewStructField("bool", types.BOOLEAN),
	)
	df, err := spark.CreateDataFrame(ctx, data, schema)
	assert.NoError(t, err)

	res, err := df.Na().Drop(ctx)
	assert.NoError(t, err)
	rows, err := res.Collect(ctx)
	assert.NoError(t, err)
	assert.Len(t, rows, 1)
	assert.Equal(t, rows[0].At(2), "Alice")

	res, err = df.Na().DropAll(ctx)
	assert.NoError(t, err)
	rows, err = res.Collect(ctx)
	assert.NoError(t, err)
	assert.Len(t, rows, 3)

	// Fill must only use long types
	res, err = df.Na().Fill(ctx, types.Int64(50))
	assert.NoError(t, err)
	rows, err = res.Collect(ctx)
	assert.NoError(t, err)
	assert.Len(t, rows, 4)

	assert.Equal(t, int32(50), rows[2].At(0))
	assert.Equal(t, int32(50), rows[3].At(0))
	assert.Equal(t, float64(50), rows[2].At(1))
	assert.Equal(t, float64(50), rows[3].At(1))

	res, err = df.Na().Replace(ctx, []types.PrimitiveTypeLiteral{types.String("Alice")}, []types.PrimitiveTypeLiteral{
		types.String("Bob"),
	})
	assert.NoError(t, err)
	rows, err = res.Collect(ctx)
	assert.NoError(t, err)
	assert.Len(t, rows, 4)

	assert.Equal(t, "Bob", rows[0].At(2))
>>>>>>> 7cc2cbcb
}<|MERGE_RESOLUTION|>--- conflicted
+++ resolved
@@ -948,7 +948,6 @@
 	assert.Equal(t, []any{int64(1), int64(10), int64(1)}, res[1].Values())
 }
 
-<<<<<<< HEAD
 func TestDataFrame_ApproxQuantile(t *testing.T) {
 	ctx, spark := connect()
 	df, err := spark.Sql(ctx, "select id, 1 as id2 from range(100)")
@@ -986,7 +985,8 @@
 
 	_, err = df.Stat().ApproxQuantile(ctx, []float64{0.5}, 0.25, "Salary")
 	assert.NoError(t, err)
-=======
+}
+
 func TestDataFrame_DFNaFunctions(t *testing.T) {
 	ctx, spark := connect()
 	data := [][]any{
@@ -1038,5 +1038,4 @@
 	assert.Len(t, rows, 4)
 
 	assert.Equal(t, "Bob", rows[0].At(2))
->>>>>>> 7cc2cbcb
 }