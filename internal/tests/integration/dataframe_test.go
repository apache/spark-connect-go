--- conflicted
+++ resolved
@@ -804,7 +804,6 @@
 	assert.Equal(t, int64(4), cnt)
 }
 
-<<<<<<< HEAD
 func TestDataFrame_Replace(t *testing.T) {
 	ctx, spark := connect()
 	data := [][]any{
@@ -873,7 +872,8 @@
 	// Should only repalce the age column but not the height column
 	assert.Equal(t, int32(20), rows[0].At(0))
 	assert.Equal(t, int32(10), rows[2].At(1))
-=======
+}
+
 func TestDataFrame_FillNa(t *testing.T) {
 	ctx, spark := connect()
 	file, err := os.CreateTemp("", "fillna")
@@ -924,5 +924,4 @@
 	require.Equal(t, 2, len(res))
 	assert.Equal(t, []any{nil, int64(12), int64(20)}, res[0].Values())
 	assert.Equal(t, []any{int64(1), int64(10), int64(1)}, res[1].Values())
->>>>>>> 1e56e844
 }