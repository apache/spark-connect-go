//
// Licensed to the Apache Software Foundation (ASF) under one or more
// contributor license agreements.  See the NOTICE file distributed with
// this work for additional information regarding copyright ownership.
// The ASF licenses this file to You under the Apache License, Version 2.0
// (the "License"); you may not use this file except in compliance with
// the License.  You may obtain a copy of the License at
//
//    http://www.apache.org/licenses/LICENSE-2.0
//
// Unless required by applicable law or agreed to in writing, software
// distributed under the License is distributed on an "AS IS" BASIS,
// WITHOUT WARRANTIES OR CONDITIONS OF ANY KIND, either express or implied.
// See the License for the specific language governing permissions and
// limitations under the License.

package types

import (
	"testing"

	"github.com/apache/arrow-go/v18/arrow"
	"github.com/stretchr/testify/assert"
)

func TestStructOf(t *testing.T) {
	s := StructOf(NewStructField("col1", BYTE))
	assert.Len(t, s.Fields, 1)
}

<<<<<<< HEAD
func TestTreeString(t *testing.T) {
	c := NewStructField("col1", STRING)
	c.Nullable = false
	s := StructOf(
		c,
		NewStructField("col2", INTEGER),
		NewStructField("col3", DATE),
	)
	assert.Len(t, s.Fields, 3)
	ts := s.TreeString()
	assert.Contains(t, ts, "|-- col1: string (nullable = false")
	assert.Contains(t, ts, "|-- col2: integer (nullable = true)")
	assert.Contains(t, ts, "|-- col3: date (nullable = true)")
=======
func TestStructType_TypeName(t *testing.T) {
	structType := StructType{
		Fields: []StructField{
			{Name: "field1", DataType: INTEGER},
			{Name: "field2", DataType: STRING},
		},
	}
	assert.Equal(t, "structtype", structType.TypeName())
}

func TestStructType_IsNumeric(t *testing.T) {
	structType := StructType{
		Fields: []StructField{
			{Name: "field1", DataType: INTEGER},
		},
	}
	assert.False(t, structType.IsNumeric())
}

func TestStructType_ToArrowType(t *testing.T) {
	tests := []struct {
		name       string
		structType StructType
		validate   func(t *testing.T, arrowType arrow.DataType)
	}{
		{
			name: "Simple struct with integer and string fields",
			structType: StructType{
				Fields: []StructField{
					{Name: "id", DataType: INTEGER, Nullable: false},
					{Name: "name", DataType: STRING, Nullable: true},
				},
			},
			validate: func(t *testing.T, arrowType arrow.DataType) {
				structType, ok := arrowType.(*arrow.StructType)
				assert.True(t, ok)
				assert.Equal(t, 2, structType.NumFields())

				field1 := structType.Field(0)
				assert.Equal(t, "id", field1.Name)
				assert.Equal(t, arrow.PrimitiveTypes.Int32, field1.Type)
				assert.False(t, field1.Nullable)

				field2 := structType.Field(1)
				assert.Equal(t, "name", field2.Name)
				assert.Equal(t, arrow.BinaryTypes.String, field2.Type)
				assert.True(t, field2.Nullable)
			},
		},
		{
			name: "Struct with array field",
			structType: StructType{
				Fields: []StructField{
					{Name: "items", DataType: ArrayType{ElementType: STRING, ContainsNull: true}, Nullable: false},
				},
			},
			validate: func(t *testing.T, arrowType arrow.DataType) {
				structType, ok := arrowType.(*arrow.StructType)
				assert.True(t, ok)
				assert.Equal(t, 1, structType.NumFields())

				field := structType.Field(0)
				assert.Equal(t, "items", field.Name)
				listType, ok := field.Type.(*arrow.ListType)
				assert.True(t, ok)
				assert.Equal(t, arrow.BinaryTypes.String, listType.Elem())
			},
		},
	}

	for _, tt := range tests {
		t.Run(tt.name, func(t *testing.T) {
			arrowType := tt.structType.ToArrowType()
			tt.validate(t, arrowType)
		})
	}
}

func TestStructType_ToArrowType_ReturnType(t *testing.T) {
	// Test that ToArrowType returns arrow.DataType interface, not *arrow.StructType
	structType := StructType{
		Fields: []StructField{
			{Name: "field1", DataType: INTEGER},
		},
	}

	arrowType := structType.ToArrowType()

	// This should compile and work correctly with the interface
	dataType := arrowType
	assert.NotNil(t, dataType)

	// But we should still be able to cast it to the concrete type
	concreteType, ok := arrowType.(*arrow.StructType)
	assert.True(t, ok)
	assert.Equal(t, 1, concreteType.NumFields())
>>>>>>> 6d683edd
}<|MERGE_RESOLUTION|>--- conflicted
+++ resolved
@@ -28,21 +28,6 @@
 	assert.Len(t, s.Fields, 1)
 }
 
-<<<<<<< HEAD
-func TestTreeString(t *testing.T) {
-	c := NewStructField("col1", STRING)
-	c.Nullable = false
-	s := StructOf(
-		c,
-		NewStructField("col2", INTEGER),
-		NewStructField("col3", DATE),
-	)
-	assert.Len(t, s.Fields, 3)
-	ts := s.TreeString()
-	assert.Contains(t, ts, "|-- col1: string (nullable = false")
-	assert.Contains(t, ts, "|-- col2: integer (nullable = true)")
-	assert.Contains(t, ts, "|-- col3: date (nullable = true)")
-=======
 func TestStructType_TypeName(t *testing.T) {
 	structType := StructType{
 		Fields: []StructField{
@@ -139,5 +124,19 @@
 	concreteType, ok := arrowType.(*arrow.StructType)
 	assert.True(t, ok)
 	assert.Equal(t, 1, concreteType.NumFields())
->>>>>>> 6d683edd
+}
+
+func TestTreeString(t *testing.T) {
+	c := NewStructField("col1", STRING)
+	c.Nullable = false
+	s := StructOf(
+		c,
+		NewStructField("col2", INTEGER),
+		NewStructField("col3", DATE),
+	)
+	assert.Len(t, s.Fields, 3)
+	ts := s.TreeString()
+	assert.Contains(t, ts, "|-- col1: string (nullable = false")
+	assert.Contains(t, ts, "|-- col2: integer (nullable = true)")
+	assert.Contains(t, ts, "|-- col3: date (nullable = true)")
 }