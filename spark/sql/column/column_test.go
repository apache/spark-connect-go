--- conflicted
+++ resolved
@@ -44,11 +44,7 @@
 			name: "TestNewUnresolvedWithArguments",
 			args: args{
 				name:       "id",
-<<<<<<< HEAD
-				arguments:  []Expression{col1.Expr(), col2.Expr()},
-=======
 				arguments:  []expression{col1.expr, col2.expr},
->>>>>>> 594f0b74
 				isDistinct: false,
 			},
 			want: &proto.Expression{
@@ -96,7 +92,7 @@
 	col1 := NewColumn(NewColumnReference("col1"))
 	col2 := NewColumn(NewColumnReference("col2"))
 
-	col1Plan, _ := col1.ToPlan()
+	col1Plan, _ := col1.ToProto(context.Background())
 
 	tests := []struct {
 		name string
@@ -105,7 +101,7 @@
 	}{
 		{
 			name: "TestColumnAlias",
-			arg:  NewColumn(NewColumnAlias("alias", col1.Expr())),
+			arg:  NewColumn(NewColumnAlias("alias", col1.expr)),
 			want: &proto.Expression{
 				ExprType: &proto.Expression_Alias_{
 					Alias: &proto.Expression_Alias{
@@ -338,11 +334,7 @@
 			got, err := tt.arg.ToProto(context.Background())
 			assert.NoError(t, err)
 			expected := tt.want
-<<<<<<< HEAD
-			assert.Equalf(t, expected, got, "Input: %v", tt.arg.Expr().DebugString())
-=======
 			assert.Equalf(t, expected, got, "Input: %v", tt.arg.expr.DebugString())
->>>>>>> 594f0b74
 		})
 	}
 }