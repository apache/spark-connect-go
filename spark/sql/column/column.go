// Licensed to the Apache Software Foundation (ASF) under one or more
// contributor license agreements.  See the NOTICE file distributed with
// this work for additional information regarding copyright ownership.
// The ASF licenses this file to You under the Apache License, Version 2.0
// (the "License"); you may not use this file except in compliance with
// the License.  You may obtain a copy of the License at
//
//	http://www.apache.org/licenses/LICENSE-2.0
//
// Unless required by applicable law or agreed to in writing, software
// distributed under the License is distributed on an "AS IS" BASIS,
// WITHOUT WARRANTIES OR CONDITIONS OF ANY KIND, either express or implied.
// See the License for the specific language governing permissions and
// limitations under the License.

package column

import (
	"context"

	"github.com/apache/spark-connect-go/v35/spark/sql/types"

	proto "github.com/apache/spark-connect-go/v35/internal/generated"
)

// Convertible is the interface for all things that can be converted into a protobuf expression.
type Convertible interface {
	ToProto(ctx context.Context) (*proto.Expression, error)
}

<<<<<<< HEAD
type Column interface {
	ToPlan() (*proto.Expression, error)
	Expr() Expression
	Lt(other Column) Column
	Le(other Column) Column
	Gt(other Column) Column
	Ge(other Column) Column
	Eq(other Column) Column
	Neq(other Column) Column
	Mul(other Column) Column
	Div(other Column) Column
	Alias(alias string) Column
}

type columnImpl struct {
	expr Expression
}

func (c *columnImpl) ToPlan() (*proto.Expression, error) {
	return c.expr.ToPlan()
}

func (c *columnImpl) Expr() Expression {
	return c.expr
}

func (c columnImpl) Lt(other Column) Column {
	return NewColumn(NewUnresolvedFunction("<", []Expression{c.expr, other.Expr()}, false))
}

func (c columnImpl) Le(other Column) Column {
	return NewColumn(NewUnresolvedFunction("<=", []Expression{c.expr, other.Expr()}, false))
}

func (c columnImpl) Gt(other Column) Column {
	return NewColumn(NewUnresolvedFunction(">", []Expression{c.expr, other.Expr()}, false))
}

func (c columnImpl) Ge(other Column) Column {
	return NewColumn(NewUnresolvedFunction(">=", []Expression{c.expr, other.Expr()}, false))
}

func (c columnImpl) Eq(other Column) Column {
	return NewColumn(NewUnresolvedFunction("==", []Expression{c.expr, other.Expr()}, false))
}

func (c columnImpl) Neq(other Column) Column {
	cmp := NewUnresolvedFunction("==", []Expression{c.expr, other.Expr()}, false)
	return NewColumn(NewUnresolvedFunction("not", []Expression{cmp}, false))
}

func (c columnImpl) Mul(other Column) Column {
	return NewColumn(NewUnresolvedFunction("*", []Expression{c.expr, other.Expr()}, false))
}

func (c columnImpl) Div(other Column) Column {
	return NewColumn(NewUnresolvedFunction("/", []Expression{c.expr, other.Expr()}, false))
}

func (c columnImpl) Alias(alias string) Column {
	return NewColumn(NewColumnAlias(alias, c.expr))
}

func NewColumn(expr Expression) Column {
	return &columnImpl{
=======
type Column struct {
	expr expression
}

func (c Column) ToProto(ctx context.Context) (*proto.Expression, error) {
	return c.expr.ToProto(ctx)
}

func (c Column) Lt(other Column) Column {
	return NewColumn(NewUnresolvedFunction("<", []expression{c.expr, other.expr}, false))
}

func (c Column) Le(other Column) Column {
	return NewColumn(NewUnresolvedFunction("<=", []expression{c.expr, other.expr}, false))
}

func (c Column) Gt(other Column) Column {
	return NewColumn(NewUnresolvedFunction(">", []expression{c.expr, other.expr}, false))
}

func (c Column) Ge(other Column) Column {
	return NewColumn(NewUnresolvedFunction(">=", []expression{c.expr, other.expr}, false))
}

func (c Column) Eq(other Column) Column {
	return NewColumn(NewUnresolvedFunction("==", []expression{c.expr, other.expr}, false))
}

func (c Column) Neq(other Column) Column {
	cmp := NewUnresolvedFunction("==", []expression{c.expr, other.expr}, false)
	return NewColumn(NewUnresolvedFunction("not", []expression{cmp}, false))
}

func (c Column) Mul(other Column) Column {
	return NewColumn(NewUnresolvedFunction("*", []expression{c.expr, other.expr}, false))
}

func (c Column) Div(other Column) Column {
	return NewColumn(NewUnresolvedFunction("/", []expression{c.expr, other.expr}, false))
}

func (c Column) Desc() Column {
	return NewColumn(&sortExpression{
		child:        c.expr,
		direction:    proto.Expression_SortOrder_SORT_DIRECTION_DESCENDING,
		nullOrdering: proto.Expression_SortOrder_SORT_NULLS_LAST,
	})
}

func (c Column) Asc() Column {
	return NewColumn(&sortExpression{
		child:        c.expr,
		direction:    proto.Expression_SortOrder_SORT_DIRECTION_ASCENDING,
		nullOrdering: proto.Expression_SortOrder_SORT_NULLS_FIRST,
	})
}

func NewColumn(expr expression) Column {
	return Column{
>>>>>>> 594f0b74
		expr: expr,
	}
}

type SchemaDataFrame interface {
	PlanId() int64
	Schema(ctx context.Context) (*types.StructType, error)
}

func OfDF(df SchemaDataFrame, colName string) Column {
	return NewColumn(&delayedColumnReference{colName, df})
}<|MERGE_RESOLUTION|>--- conflicted
+++ resolved
@@ -28,73 +28,6 @@
 	ToProto(ctx context.Context) (*proto.Expression, error)
 }
 
-<<<<<<< HEAD
-type Column interface {
-	ToPlan() (*proto.Expression, error)
-	Expr() Expression
-	Lt(other Column) Column
-	Le(other Column) Column
-	Gt(other Column) Column
-	Ge(other Column) Column
-	Eq(other Column) Column
-	Neq(other Column) Column
-	Mul(other Column) Column
-	Div(other Column) Column
-	Alias(alias string) Column
-}
-
-type columnImpl struct {
-	expr Expression
-}
-
-func (c *columnImpl) ToPlan() (*proto.Expression, error) {
-	return c.expr.ToPlan()
-}
-
-func (c *columnImpl) Expr() Expression {
-	return c.expr
-}
-
-func (c columnImpl) Lt(other Column) Column {
-	return NewColumn(NewUnresolvedFunction("<", []Expression{c.expr, other.Expr()}, false))
-}
-
-func (c columnImpl) Le(other Column) Column {
-	return NewColumn(NewUnresolvedFunction("<=", []Expression{c.expr, other.Expr()}, false))
-}
-
-func (c columnImpl) Gt(other Column) Column {
-	return NewColumn(NewUnresolvedFunction(">", []Expression{c.expr, other.Expr()}, false))
-}
-
-func (c columnImpl) Ge(other Column) Column {
-	return NewColumn(NewUnresolvedFunction(">=", []Expression{c.expr, other.Expr()}, false))
-}
-
-func (c columnImpl) Eq(other Column) Column {
-	return NewColumn(NewUnresolvedFunction("==", []Expression{c.expr, other.Expr()}, false))
-}
-
-func (c columnImpl) Neq(other Column) Column {
-	cmp := NewUnresolvedFunction("==", []Expression{c.expr, other.Expr()}, false)
-	return NewColumn(NewUnresolvedFunction("not", []Expression{cmp}, false))
-}
-
-func (c columnImpl) Mul(other Column) Column {
-	return NewColumn(NewUnresolvedFunction("*", []Expression{c.expr, other.Expr()}, false))
-}
-
-func (c columnImpl) Div(other Column) Column {
-	return NewColumn(NewUnresolvedFunction("/", []Expression{c.expr, other.Expr()}, false))
-}
-
-func (c columnImpl) Alias(alias string) Column {
-	return NewColumn(NewColumnAlias(alias, c.expr))
-}
-
-func NewColumn(expr Expression) Column {
-	return &columnImpl{
-=======
 type Column struct {
 	expr expression
 }
@@ -154,7 +87,6 @@
 
 func NewColumn(expr expression) Column {
 	return Column{
->>>>>>> 594f0b74
 		expr: expr,
 	}
 }
