// Licensed to the Apache Software Foundation (ASF) under one or more
// contributor license agreements.  See the NOTICE file distributed with
// this work for additional information regarding copyright ownership.
// The ASF licenses this file to You under the Apache License, Version 2.0
// (the "License"); you may not use this file except in compliance with
// the License.  You may obtain a copy of the License at
//
//    http://www.apache.org/licenses/LICENSE-2.0
//
// Unless required by applicable law or agreed to in writing, software
// distributed under the License is distributed on an "AS IS" BASIS,
// WITHOUT WARRANTIES OR CONDITIONS OF ANY KIND, either express or implied.
// See the License for the specific language governing permissions and
// limitations under the License.

package sql

import (
	"context"
	"fmt"
	"iter"
	"math/rand/v2"

	"github.com/apache/arrow-go/v18/arrow"
	"github.com/apache/spark-connect-go/v35/spark/sql/utils"

	"github.com/apache/spark-connect-go/v35/spark/sql/column"

	"github.com/apache/spark-connect-go/v35/spark/sql/types"

	proto "github.com/apache/spark-connect-go/v35/internal/generated"
	"github.com/apache/spark-connect-go/v35/spark/sparkerrors"
)

// ResultCollector receives a stream of result rows
type ResultCollector interface {
	// WriteRow receives a single row from the data frame
	WriteRow(values []any)
}

// DataFrame is a wrapper for data frame, representing a distributed collection of data row.
type DataFrame interface {
	// PlanId returns the plan id of the data frame.
	PlanId() int64
	All(ctx context.Context) iter.Seq2[types.Row, error]
	Agg(ctx context.Context, exprs ...column.Convertible) (DataFrame, error)
	AggWithMap(ctx context.Context, exprs map[string]string) (DataFrame, error)
	// Alias creates a new DataFrame with the specified subquery alias
	Alias(ctx context.Context, alias string) DataFrame
	ApproxQuantile(ctx context.Context, probabilities []float64, relativeError float64, cols ...string) ([][]float64, error)
	// Cache persists the DataFrame with the default storage level.
	Cache(ctx context.Context) error
	// Coalesce returns a new DataFrame that has exactly numPartitions partitions.DataFrame
	//
	// Similar to coalesce defined on an :class:`RDD`, this operation results in a
	// narrow dependency, e.g. if you go from 1000 partitions to 100 partitions,
	// there will not be a shuffle, instead each of the 100 new partitions will
	// claim 10 of the current partitions. If a larger number of partitions is requested,
	// it will stay at the current number of partitions.
	//
	// However, if you're doing a drastic coalesce, e.g. to numPartitions = 1,
	// this may result in your computation taking place on fewer nodes than
	// you like (e.g. one node in the case of numPartitions = 1). To avoid this,
	// you can call repartition(). This will add a shuffle step, but means the
	// current upstream partitions will be executed in parallel (per whatever
	// the current partitioning is).
	Coalesce(ctx context.Context, numPartitions int) DataFrame
	// Columns returns the list of column names of the DataFrame.
	Columns(ctx context.Context) ([]string, error)
	// Corr calculates the correlation of two columns of a :class:`DataFrame` as a double value.
	// Currently only supports the Pearson Correlation Coefficient.
	Corr(ctx context.Context, col1, col2 string) (float64, error)
	CorrWithMethod(ctx context.Context, col1, col2 string, method string) (float64, error)
	// Count returns the number of rows in the DataFrame.
	Count(ctx context.Context) (int64, error)
	// Cov calculates the sample covariance for the given columns, specified by their names, as a
	// double value.
	Cov(ctx context.Context, col1, col2 string) (float64, error)
	// Collect returns the data rows of the current data frame.
	Collect(ctx context.Context) ([]types.Row, error)
	// CreateTempView creates or replaces a temporary view.
	CreateTempView(ctx context.Context, viewName string, replace, global bool) error
	// CreateOrReplaceTempView creates or replaces a temporary view and replaces the optional existing view.
	CreateOrReplaceTempView(ctx context.Context, viewName string) error
	// CreateGlobalTempView creates a global temporary view.
	CreateGlobalTempView(ctx context.Context, viewName string) error
	// CreateOrReplaceGlobalTempView creates or replaces a global temporary view and replaces the optional existing view.
	CreateOrReplaceGlobalTempView(ctx context.Context, viewName string) error
	// CrossJoin joins the current DataFrame with another DataFrame using the cross product
	CrossJoin(ctx context.Context, other DataFrame) DataFrame
	// CrossTab computes a pair-wise frequency table of the given columns. Also known as a
	// contingency table.
	// The first column of each row will be the distinct values of `col1` and the column names
	// will be the distinct values of `col2`. The name of the first column will be `$col1_$col2`.
	// Pairs that have no occurrences will have zero as their counts.
	CrossTab(ctx context.Context, col1, col2 string) DataFrame
	// Cube creates a multi-dimensional cube for the current DataFrame using
	// the specified columns, so we can run aggregations on them.
	Cube(ctx context.Context, cols ...column.Convertible) *GroupedData
	// Describe omputes basic statistics for numeric and string columns.
	// This includes count, mean, stddev, min, and max.
	Describe(ctx context.Context, cols ...string) DataFrame
	// Distinct returns a new DataFrame containing the distinct rows in this DataFrame.
	Distinct(ctx context.Context) DataFrame
	// Drop returns a new DataFrame that drops the specified list of columns.
	Drop(ctx context.Context, columns ...column.Convertible) (DataFrame, error)
	// DropByName returns a new DataFrame that drops the specified list of columns by name.
	DropByName(ctx context.Context, columns ...string) (DataFrame, error)
	// DropDuplicates returns a new DataFrame that contains only the unique rows from this DataFrame.
	DropDuplicates(ctx context.Context, columns ...string) (DataFrame, error)
	// Drops all rows containing any null or NaN values. This is similar to PySparks dropna with how=any
	DropNa(ctx context.Context, cols ...string) (DataFrame, error)
	// Drops all rows containing all null or NaN values in the specified columns. This is
	// similar to PySparks dropna with how=all
	DropNaAll(ctx context.Context, cols ...string) (DataFrame, error)
	// Drops all rows containing null or NaN values in the specified columns. with a max threshold.
	DropNaWithThreshold(ctx context.Context, threshold int32, cols ...string) (DataFrame, error)
	// ExceptAll is similar to Substract but does not perform the distinct operation.
	ExceptAll(ctx context.Context, other DataFrame) DataFrame
	// Explain returns the string explain plan for the current DataFrame according to the explainMode.
	Explain(ctx context.Context, explainMode utils.ExplainMode) (string, error)
	// FillNa replaces null values with specified value.
	FillNa(ctx context.Context, value types.PrimitiveTypeLiteral, columns ...string) (DataFrame, error)
	// FillNaWithValues replaces null values in specified columns (key of the map) with values.
	FillNaWithValues(ctx context.Context, values map[string]types.PrimitiveTypeLiteral) (DataFrame, error)
	// Filter filters the data frame by a column condition.
	Filter(ctx context.Context, condition column.Convertible) (DataFrame, error)
	// FilterByString filters the data frame by a string condition.
	FilterByString(ctx context.Context, condition string) (DataFrame, error)
	// Returns the first row of the DataFrame.
	First(ctx context.Context) (types.Row, error)
	FreqItems(ctx context.Context, cols ...string) DataFrame
	FreqItemsWithSupport(ctx context.Context, support float64, cols ...string) DataFrame
	// GetStorageLevel returns the storage level of the data frame.
	GetStorageLevel(ctx context.Context) (*utils.StorageLevel, error)
	// GroupBy groups the DataFrame by the spcified columns so that the aggregation
	// can be performed on them. See GroupedData for all the available aggregate functions.
	GroupBy(cols ...column.Convertible) *GroupedData
	// Head is an alias for Limit
	Head(ctx context.Context, limit int32) ([]types.Row, error)
	// Intersect performs the set intersection of two data frames and only returns distinct rows.
	Intersect(ctx context.Context, other DataFrame) DataFrame
	// IntersectAll performs the set intersection of two data frames and returns all rows.
	IntersectAll(ctx context.Context, other DataFrame) DataFrame
	// IsEmpty returns true if the DataFrame is empty.
	IsEmpty(ctx context.Context) (bool, error)
	// Join joins the current DataFrame with another DataFrame using the specified column using the joinType specified.
	Join(ctx context.Context, other DataFrame, on column.Convertible, joinType utils.JoinType) (DataFrame, error)
	// Limit applies a limit on the DataFrame
	Limit(ctx context.Context, limit int32) DataFrame
	// Melt is an alias for Unpivot.
	Melt(ctx context.Context, ids []column.Convertible, values []column.Convertible,
		variableColumnName string, valueColumnName string) (DataFrame, error)
	Na() DataFrameNaFunctions
	// Offset returns a new DataFrame by skipping the first `offset` rows.
	Offset(ctx context.Context, offset int32) DataFrame
	// OrderBy is an alias for Sort
	OrderBy(ctx context.Context, columns ...column.Convertible) (DataFrame, error)
	Persist(ctx context.Context, storageLevel utils.StorageLevel) error
	RandomSplit(ctx context.Context, weights []float64) ([]DataFrame, error)
	// Repartition re-partitions a data frame.
	Repartition(ctx context.Context, numPartitions int, columns []string) (DataFrame, error)
	// RepartitionByRange re-partitions a data frame by range partition.
	RepartitionByRange(ctx context.Context, numPartitions int, columns ...column.Convertible) (DataFrame, error)
	// Replace Returns a new DataFrame` replacing a value with another value.
	// Values toReplace and Values must have the same type and can only be numerics, booleans,
	// or strings. Value can have None. When replacing, the new value will be cast
	// to the type of the existing column.
	//
	// For numeric replacements all values to be replaced should have unique
	// floating point representation. If cols is set allows to specify a subset of columns to
	// perform the replacement.
	Replace(ctx context.Context, toReplace []types.PrimitiveTypeLiteral,
		values []types.PrimitiveTypeLiteral, cols ...string) (DataFrame, error)
	// Rollup creates a multi-dimensional rollup for the current DataFrame using
	// the specified columns, so we can run aggregation on them.
	Rollup(ctx context.Context, cols ...column.Convertible) *GroupedData
	// SameSemantics returns true if the other DataFrame has the same semantics.
	SameSemantics(ctx context.Context, other DataFrame) (bool, error)
	// Sample samples a data frame without replacement and random seed.
	Sample(ctx context.Context, fraction float64) (DataFrame, error)
	// SampleWithReplacement samples a data frame with random seed and with/without replacement.
	SampleWithReplacement(ctx context.Context, withReplacement bool, fraction float64) (DataFrame, error)
	// SampleSeed samples a data frame without replacement and given seed.
	SampleSeed(ctx context.Context, fraction float64, seed int64) (DataFrame, error)
	// SampleWithReplacementSeed samples a data frame with/without replacement and given seed.
	SampleWithReplacementSeed(ctx context.Context, withReplacement bool, fraction float64, seed int64) (DataFrame, error)
	// Show uses WriteResult to write the data frames to the console output.
	Show(ctx context.Context, numRows int, truncate bool) error
	// Schema returns the schema for the current data frame.
	Schema(ctx context.Context) (*types.StructType, error)
	// Select projects a list of columns from the DataFrame
	Select(ctx context.Context, columns ...column.Convertible) (DataFrame, error)
	// SelectExpr projects a list of columns from the DataFrame by string expressions
	SelectExpr(ctx context.Context, exprs ...string) (DataFrame, error)
	// SemanticHash returns the semantic hash of the data frame. The semantic hash can be used to
	// understand of the semantic operations are similar.
	SemanticHash(ctx context.Context) (int32, error)
	// Sort returns a new DataFrame sorted by the specified columns.
	Sort(ctx context.Context, columns ...column.Convertible) (DataFrame, error)
	Stat() DataFrameStatFunctions
	// Subtract subtracts the other DataFrame from the current DataFrame. And only returns
	// distinct rows.
	Subtract(ctx context.Context, other DataFrame) DataFrame
	// Summary computes the specified statistics for the current DataFrame and returns it
	// as a new DataFrame. Available statistics are: "count", "mean", "stddev", "min", "max" and
	// arbitrary percentiles specified as a percentage (e.g., "75%"). If no statistics are given,
	// this function computes "count", "mean", "stddev", "min", "25%", "50%", "75%", "max".
	Summary(ctx context.Context, statistics ...string) DataFrame
	// Tail returns the last `limit` rows as a list of Row.
	Tail(ctx context.Context, limit int32) ([]types.Row, error)
	// Take is an alias for Limit
	Take(ctx context.Context, limit int32) ([]types.Row, error)
	// ToArrow returns the Arrow representation of the DataFrame.
	ToArrow(ctx context.Context) (*arrow.Table, error)
	// Union is an alias for UnionAll
	Union(ctx context.Context, other DataFrame) DataFrame
	// UnionAll returns a new DataFrame containing union of rows in this and another DataFrame.
	UnionAll(ctx context.Context, other DataFrame) DataFrame
	// UnionByName performs a SQL union operation on two dataframes but reorders the schema
	// according to the matching columns. If columns are missing, it will throw an eror.
	UnionByName(ctx context.Context, other DataFrame) DataFrame
	// UnionByNameWithMissingColumns performs a SQL union operation on two dataframes but reorders the schema
	// according to the matching columns. Missing columns are supported.
	UnionByNameWithMissingColumns(ctx context.Context, other DataFrame) DataFrame
	// Unpersist resets the storage level for this data frame, and if necessary removes it
	// from server-side caches.
	Unpersist(ctx context.Context) error
	// Unpivot a DataFrame from wide format to long format, optionally leaving
	// identifier columns set. This is the reverse to `groupBy(...).pivot(...).agg(...)`,
	// except for the aggregation, which cannot be reversed.
	//
	// This function is useful to massage a DataFrame into a format where some
	// columns are identifier columns ("ids"), while all other columns ("values")
	// are "unpivoted" to the rows, leaving just two non-id columns, named as given
	// by `variableColumnName` and `valueColumnName`.
	//
	// When no "id" columns are given, the unpivoted DataFrame consists of only the
	// "variable" and "value" columns.
	//
	// The `values` columns must not be empty so at least one value must be given to be unpivoted.
	// When `values` is `None`, all non-id columns will be unpivoted.
	//
	// All "value" columns must share a least common data type. Unless they are the same data type,
	// all "value" columns are cast to the nearest common data type. For instance, types
	// `IntegerType` and `LongType` are cast to `LongType`, while `IntegerType` and `StringType`
	// do not have a common data type and `unpivot` fails.
	Unpivot(ctx context.Context, ids []column.Convertible, values []column.Convertible,
		variableColumnName string, valueColumnName string) (DataFrame, error)
	// WithColumn returns a new DataFrame by adding a column or replacing the
	// existing column that has the same name. The column expression must be an
	// expression over this DataFrame; attempting to add a column from some other
	// DataFrame will raise an error.
	//
	// Note: This method introduces a projection internally. Therefore, calling it multiple
	// times, for instance, via loops in order to add multiple columns can generate big
	// plans which can cause performance issues and even `StackOverflowException`.
	// To avoid this, use :func:`select` with multiple columns at once.
	WithColumn(ctx context.Context, colName string, col column.Convertible) (DataFrame, error)
	WithColumns(ctx context.Context, alias ...column.Alias) (DataFrame, error)
	// WithColumnRenamed returns a new DataFrame by renaming an existing column.
	// This is a no-op if the schema doesn't contain the given column name.
	WithColumnRenamed(ctx context.Context, existingName, newName string) (DataFrame, error)
	// WithColumnsRenamed returns a new DataFrame by renaming multiple existing columns.
	WithColumnsRenamed(ctx context.Context, colsMap map[string]string) (DataFrame, error)
	// WithMetadata returns a new DataFrame with the specified metadata for each of the columns.
	WithMetadata(ctx context.Context, metadata map[string]string) (DataFrame, error)
	WithWatermark(ctx context.Context, eventTime string, delayThreshold string) (DataFrame, error)
	Where(ctx context.Context, condition string) (DataFrame, error)
	// Writer returns a data frame writer, which could be used to save data frame to supported storage.
	Writer() DataFrameWriter
	// Write is an alias for Writer
	// Deprecated: Use Writer
	Write() DataFrameWriter
	// WriteResult streams the data frames to a result collector
	WriteResult(ctx context.Context, collector ResultCollector, numRows int, truncate bool) error
}

// dataFrameImpl is an implementation of DataFrame interface.
type dataFrameImpl struct {
	session  *sparkSessionImpl
	relation *proto.Relation // TODO change to proto.Plan?
}

func (df *dataFrameImpl) Coalesce(ctx context.Context, numPartitions int) DataFrame {
	shuffle := false
	rel := &proto.Relation{
		Common: &proto.RelationCommon{
			PlanId: newPlanId(),
		},
		RelType: &proto.Relation_Repartition{
			Repartition: &proto.Repartition{
				Input:         df.relation,
				Shuffle:       &shuffle,
				NumPartitions: int32(numPartitions),
			},
		},
	}
	return NewDataFrame(df.session, rel)
}

func (df *dataFrameImpl) Columns(ctx context.Context) ([]string, error) {
	schema, err := df.Schema(ctx)
	if err != nil {
		return nil, err
	}
	columns := make([]string, len(schema.Fields))
	for i, field := range schema.Fields {
		columns[i] = field.Name
	}
	return columns, nil
}

func (df *dataFrameImpl) Corr(ctx context.Context, col1, col2 string) (float64, error) {
	return df.CorrWithMethod(ctx, col1, col2, "pearson")
}

func (df *dataFrameImpl) CorrWithMethod(ctx context.Context, col1, col2 string, method string) (float64, error) {
	plan := &proto.Plan{
		OpType: &proto.Plan_Root{
			Root: &proto.Relation{
				Common: &proto.RelationCommon{
					PlanId: newPlanId(),
				},
				RelType: &proto.Relation_Corr{
					Corr: &proto.StatCorr{
						Input:  df.relation,
						Col1:   col1,
						Col2:   col2,
						Method: &method,
					},
				},
			},
		},
	}

	responseClient, err := df.session.client.ExecutePlan(ctx, plan)
	if err != nil {
		return 0, sparkerrors.WithType(fmt.Errorf("failed to execute plan: %w", err), sparkerrors.ExecutionError)
	}

	_, table, err := responseClient.ToTable()
	if err != nil {
		return 0, err
	}

	values, err := types.ReadArrowTableToRows(table)
	if err != nil {
		return 0, err
	}

	return values[0].At(0).(float64), nil
}

func (df *dataFrameImpl) Count(ctx context.Context) (int64, error) {
	res, err := df.GroupBy().Count(ctx)
	if err != nil {
		return 0, err
	}
	rows, err := res.Collect(ctx)
	if err != nil {
		return 0, err
	}

	return rows[0].At(0).(int64), nil
}

func (df *dataFrameImpl) Cov(ctx context.Context, col1, col2 string) (float64, error) {
	plan := &proto.Plan{
		OpType: &proto.Plan_Root{
			Root: &proto.Relation{
				Common: &proto.RelationCommon{
					PlanId: newPlanId(),
				},
				RelType: &proto.Relation_Cov{
					Cov: &proto.StatCov{
						Input: df.relation,
						Col1:  col1,
						Col2:  col2,
					},
				},
			},
		},
	}

	responseClient, err := df.session.client.ExecutePlan(ctx, plan)
	if err != nil {
		return 0, sparkerrors.WithType(fmt.Errorf("failed to execute plan: %w", err), sparkerrors.ExecutionError)
	}

	_, table, err := responseClient.ToTable()
	if err != nil {
		return 0, err
	}

	values, err := types.ReadArrowTableToRows(table)
	if err != nil {
		return 0, err
	}

	return values[0].At(0).(float64), nil
}

func (df *dataFrameImpl) PlanId() int64 {
	return df.relation.GetCommon().GetPlanId()
}

func (df *dataFrameImpl) SelectExpr(ctx context.Context, exprs ...string) (DataFrame, error) {
	expressions := make([]*proto.Expression, 0, len(exprs))
	for _, expr := range exprs {
		col := column.NewSQLExpression(expr)
		f, e := col.ToProto(ctx)
		if e != nil {
			return nil, e
		}
		expressions = append(expressions, f)
	}

	rel := &proto.Relation{
		Common: &proto.RelationCommon{
			PlanId: newPlanId(),
		},
		RelType: &proto.Relation_Project{
			Project: &proto.Project{
				Input:       df.relation,
				Expressions: expressions,
			},
		},
	}
	return NewDataFrame(df.session, rel), nil
}

func (df *dataFrameImpl) Alias(ctx context.Context, alias string) DataFrame {
	rel := &proto.Relation{
		Common: &proto.RelationCommon{
			PlanId: newPlanId(),
		},
		RelType: &proto.Relation_SubqueryAlias{
			SubqueryAlias: &proto.SubqueryAlias{
				Input: df.relation,
				Alias: alias,
			},
		},
	}
	return NewDataFrame(df.session, rel)
}

func (df *dataFrameImpl) CrossJoin(ctx context.Context, other DataFrame) DataFrame {
	otherDf := other.(*dataFrameImpl)
	rel := &proto.Relation{
		Common: &proto.RelationCommon{
			PlanId: newPlanId(),
		},
		RelType: &proto.Relation_Join{
			Join: &proto.Join{
				Left:     df.relation,
				Right:    otherDf.relation,
				JoinType: proto.Join_JOIN_TYPE_CROSS,
			},
		},
	}
	return NewDataFrame(df.session, rel)
}

// NewDataFrame creates a new DataFrame
func NewDataFrame(session *sparkSessionImpl, relation *proto.Relation) DataFrame {
	return &dataFrameImpl{
		session:  session,
		relation: relation,
	}
}

type consoleCollector struct{}

func (c consoleCollector) WriteRow(values []any) {
	fmt.Println(values...)
}

func (df *dataFrameImpl) Show(ctx context.Context, numRows int, truncate bool) error {
	return df.WriteResult(ctx, &consoleCollector{}, numRows, truncate)
}

func (df *dataFrameImpl) WriteResult(ctx context.Context, collector ResultCollector, numRows int, truncate bool) error {
	truncateValue := 0
	if truncate {
		truncateValue = 20
	}
	vertical := false

	plan := &proto.Plan{
		OpType: &proto.Plan_Root{
			Root: &proto.Relation{
				Common: &proto.RelationCommon{
					PlanId: newPlanId(),
				},
				RelType: &proto.Relation_ShowString{
					ShowString: &proto.ShowString{
						Input:    df.relation,
						NumRows:  int32(numRows),
						Truncate: int32(truncateValue),
						Vertical: vertical,
					},
				},
			},
		},
	}

	responseClient, err := df.session.client.ExecutePlan(ctx, plan)
	if err != nil {
		return sparkerrors.WithType(fmt.Errorf("failed to show dataframe: %w", err), sparkerrors.ExecutionError)
	}

	_, table, err := responseClient.ToTable()
	if err != nil {
		return err
	}

	rows, err := types.ReadArrowTableToRows(table)
	if err != nil {
		return err
	}

	for _, row := range rows {
		values := row.Values()
		collector.WriteRow(values)
	}
	return nil
}

func (df *dataFrameImpl) Schema(ctx context.Context) (*types.StructType, error) {
	response, err := df.session.client.AnalyzePlan(ctx, df.createPlan())
	if err != nil {
		return nil, sparkerrors.WithType(fmt.Errorf("failed to analyze plan: %w", err), sparkerrors.ExecutionError)
	}

	responseSchema := response.GetSchema().Schema
	return types.ConvertProtoDataTypeToStructType(responseSchema)
}

func (df *dataFrameImpl) Collect(ctx context.Context) ([]types.Row, error) {
	responseClient, err := df.session.client.ExecutePlan(ctx, df.createPlan())
	if err != nil {
		return nil, sparkerrors.WithType(fmt.Errorf("failed to execute plan: %w", err), sparkerrors.ExecutionError)
	}

	_, table, err := responseClient.ToTable()
	if err != nil {
		return nil, err
	}
	return types.ReadArrowTableToRows(table)
}

func (df *dataFrameImpl) Write() DataFrameWriter {
	return df.Writer()
}

func (df *dataFrameImpl) Writer() DataFrameWriter {
	return newDataFrameWriter(df.session, df.relation)
}

func (df *dataFrameImpl) CreateTempView(ctx context.Context, viewName string, replace, global bool) error {
	plan := &proto.Plan{
		OpType: &proto.Plan_Command{
			Command: &proto.Command{
				CommandType: &proto.Command_CreateDataframeView{
					CreateDataframeView: &proto.CreateDataFrameViewCommand{
						Input:    df.relation,
						Name:     viewName,
						Replace:  replace,
						IsGlobal: global,
					},
				},
			},
		},
	}

	responseClient, err := df.session.client.ExecutePlan(ctx, plan)
	if err != nil {
		return sparkerrors.WithType(fmt.Errorf("failed to create temp view %s: %w",
			viewName, err), sparkerrors.ExecutionError)
	}

	_, _, err = responseClient.ToTable()
	return err
}

func (df *dataFrameImpl) CreateOrReplaceTempView(ctx context.Context, viewName string) error {
	return df.CreateTempView(ctx, viewName, true, false)
}

func (df *dataFrameImpl) CreateGlobalTempView(ctx context.Context, viewName string) error {
	return df.CreateTempView(ctx, viewName, false, true)
}

func (df *dataFrameImpl) CreateOrReplaceGlobalTempView(ctx context.Context, viewName string) error {
	return df.CreateTempView(ctx, viewName, true, true)
}

func (df *dataFrameImpl) Repartition(ctx context.Context, numPartitions int, columns []string) (DataFrame, error) {
	var partitionExpressions []*proto.Expression
	if columns != nil {
		partitionExpressions = make([]*proto.Expression, 0, len(columns))
		for _, c := range columns {
			expr := &proto.Expression{
				ExprType: &proto.Expression_UnresolvedAttribute_{
					UnresolvedAttribute: &proto.Expression_UnresolvedAttribute{
						UnparsedIdentifier: c,
					},
				},
			}
			partitionExpressions = append(partitionExpressions, expr)
		}
	}
	return df.repartitionByExpressions(numPartitions, partitionExpressions)
}

func (df *dataFrameImpl) RepartitionByRange(ctx context.Context, numPartitions int, columns ...column.Convertible) (DataFrame, error) {
	var partitionExpressions []*proto.Expression
	if columns != nil {
		partitionExpressions = make([]*proto.Expression, 0, len(columns))
		for _, c := range columns {
			expr, err := c.ToProto(ctx)
			if err != nil {
				return nil, err
			}
			partitionExpressions = append(partitionExpressions, expr)
		}
	}
	return df.repartitionByExpressions(numPartitions, partitionExpressions)
}

func (df *dataFrameImpl) createPlan() *proto.Plan {
	return &proto.Plan{
		OpType: &proto.Plan_Root{
			Root: df.relation,
		},
	}
}

func (df *dataFrameImpl) repartitionByExpressions(numPartitions int,
	partitionExpressions []*proto.Expression,
) (DataFrame, error) {
	var numPartitionsPointerValue *int32
	if numPartitions != 0 {
		int32Value := int32(numPartitions)
		numPartitionsPointerValue = &int32Value
	}
	df.relation.GetRepartitionByExpression()
	newRelation := &proto.Relation{
		Common: &proto.RelationCommon{
			PlanId: newPlanId(),
		},
		RelType: &proto.Relation_RepartitionByExpression{
			RepartitionByExpression: &proto.RepartitionByExpression{
				Input:          df.relation,
				NumPartitions:  numPartitionsPointerValue,
				PartitionExprs: partitionExpressions,
			},
		},
	}
	return NewDataFrame(df.session, newRelation), nil
}

func (df *dataFrameImpl) Filter(ctx context.Context, condition column.Convertible) (DataFrame, error) {
	cnd, err := condition.ToProto(ctx)
	if err != nil {
		return nil, err
	}

	rel := &proto.Relation{
		Common: &proto.RelationCommon{
			PlanId: newPlanId(),
		},
		RelType: &proto.Relation_Filter{
			Filter: &proto.Filter{
				Input:     df.relation,
				Condition: cnd,
			},
		},
	}
	return NewDataFrame(df.session, rel), nil
}

func (df *dataFrameImpl) FilterByString(ctx context.Context, condition string) (DataFrame, error) {
	return df.Filter(ctx, column.NewColumn(column.NewSQLExpression(condition)))
}

func (df *dataFrameImpl) Select(ctx context.Context, columns ...column.Convertible) (DataFrame, error) {
	//
	if len(columns) == 0 {
		return df, nil
	}
	exprs := make([]*proto.Expression, 0, len(columns))
	for _, c := range columns {
		expr, err := c.ToProto(ctx)
		if err != nil {
			return nil, err
		}
		exprs = append(exprs, expr)
	}

	rel := &proto.Relation{
		Common: &proto.RelationCommon{
			PlanId: newPlanId(),
		},
		RelType: &proto.Relation_Project{
			Project: &proto.Project{
				Input:       df.relation,
				Expressions: exprs,
			},
		},
	}
	return NewDataFrame(df.session, rel), nil
}

// GroupBy groups the DataFrame by the specified columns so that aggregation
// can be performed on them. See GroupedData for all the available aggregate functions.
func (df *dataFrameImpl) GroupBy(cols ...column.Convertible) *GroupedData {
	return &GroupedData{
		df:           df,
		groupingCols: cols,
		groupType:    "groupby",
	}
}

func (df *dataFrameImpl) WithColumn(ctx context.Context, colName string, col column.Convertible) (DataFrame, error) {
	return df.WithColumns(ctx, column.WithAlias(colName, col))
}

func (df *dataFrameImpl) WithColumns(ctx context.Context, cols ...column.Alias) (DataFrame, error) {
	// Convert all columns to proto expressions and the corresponding alias:
	aliases := make([]*proto.Expression_Alias, 0, len(cols))
	for _, col := range cols {
		expr, err := col.ToProto(ctx)
		if err != nil {
			return nil, err
		}
		// The alias must be an alias expression.
		alias := expr.GetAlias()
		aliases = append(aliases, alias)
	}

	rel := &proto.Relation{
		Common: &proto.RelationCommon{
			PlanId: newPlanId(),
		},
		RelType: &proto.Relation_WithColumns{
			WithColumns: &proto.WithColumns{
				Input:   df.relation,
				Aliases: aliases,
			},
		},
	}
	return NewDataFrame(df.session, rel), nil
}

func (df *dataFrameImpl) WithColumnRenamed(ctx context.Context, existingName, newName string) (DataFrame, error) {
	return df.WithColumnsRenamed(ctx, map[string]string{existingName: newName})
}

func (df *dataFrameImpl) WithColumnsRenamed(ctx context.Context, colsMap map[string]string) (DataFrame, error) {
	rel := &proto.Relation{
		Common: &proto.RelationCommon{
			PlanId: newPlanId(),
		},
		RelType: &proto.Relation_WithColumnsRenamed{
			WithColumnsRenamed: &proto.WithColumnsRenamed{
				Input:            df.relation,
				RenameColumnsMap: colsMap,
			},
		},
	}
	return NewDataFrame(df.session, rel), nil
}

func (df *dataFrameImpl) WithMetadata(ctx context.Context, metadata map[string]string) (DataFrame, error) {
	// WithMetadata works the same way as with columns but extracts the column reference from the DataFrame
	// and injects it back into the projection.
	aliases := make([]*proto.Expression_Alias, 0, len(metadata))
	for colName, metadata := range metadata {
		expr := column.OfDF(df, colName)
		exprProto, err := expr.ToProto(ctx)
		if err != nil {
			return nil, err
		}
		alias := &proto.Expression_Alias{
			Expr:     exprProto,
			Name:     []string{colName},
			Metadata: &metadata,
		}
		aliases = append(aliases, alias)
	}
	rel := &proto.Relation{
		Common: &proto.RelationCommon{
			PlanId: newPlanId(),
		},
		RelType: &proto.Relation_WithColumns{
			WithColumns: &proto.WithColumns{
				Input:   df.relation,
				Aliases: aliases,
			},
		},
	}
	return NewDataFrame(df.session, rel), nil
}

func (df *dataFrameImpl) WithWatermark(ctx context.Context, eventTime string, delayThreshold string) (DataFrame, error) {
	rel := &proto.Relation{
		Common: &proto.RelationCommon{
			PlanId: newPlanId(),
		},
		RelType: &proto.Relation_WithWatermark{
			WithWatermark: &proto.WithWatermark{
				Input:          df.relation,
				EventTime:      eventTime,
				DelayThreshold: delayThreshold,
			},
		},
	}
	return NewDataFrame(df.session, rel), nil
}

func (df *dataFrameImpl) Where(ctx context.Context, condition string) (DataFrame, error) {
	return df.FilterByString(ctx, condition)
}

func (df *dataFrameImpl) Drop(ctx context.Context, columns ...column.Convertible) (DataFrame, error) {
	exprs := make([]*proto.Expression, 0, len(columns))
	for _, c := range columns {
		e, err := c.ToProto(ctx)
		if err != nil {
			return nil, err
		}
		exprs = append(exprs, e)
	}

	rel := &proto.Relation{
		Common: &proto.RelationCommon{
			PlanId: newPlanId(),
		},
		RelType: &proto.Relation_Drop{
			Drop: &proto.Drop{
				Input:   df.relation,
				Columns: exprs,
			},
		},
	}
	return NewDataFrame(df.session, rel), nil
}

func (df *dataFrameImpl) DropByName(ctx context.Context, columns ...string) (DataFrame, error) {
	rel := &proto.Relation{
		Common: &proto.RelationCommon{
			PlanId: newPlanId(),
		},
		RelType: &proto.Relation_Drop{
			Drop: &proto.Drop{
				Input:       df.relation,
				ColumnNames: columns,
			},
		},
	}
	return NewDataFrame(df.session, rel), nil
}

func (df *dataFrameImpl) DropDuplicates(ctx context.Context, columns ...string) (DataFrame, error) {
	withinWatermark := false
	allColumnsAsKeys := len(columns) == 0
	rel := &proto.Relation{
		Common: &proto.RelationCommon{
			PlanId: newPlanId(),
		},
		RelType: &proto.Relation_Deduplicate{
			Deduplicate: &proto.Deduplicate{
				Input:            df.relation,
				ColumnNames:      columns,
				WithinWatermark:  &withinWatermark,
				AllColumnsAsKeys: &allColumnsAsKeys,
			},
		},
	}
	return NewDataFrame(df.session, rel), nil
}

func (df *dataFrameImpl) Tail(ctx context.Context, limit int32) ([]types.Row, error) {
	rel := &proto.Relation{
		Common: &proto.RelationCommon{
			PlanId: newPlanId(),
		},
		RelType: &proto.Relation_Tail{
			Tail: &proto.Tail{
				Input: df.relation,
				Limit: limit,
			},
		},
	}
	data := NewDataFrame(df.session, rel)
	return data.Collect(ctx)
}

func (df *dataFrameImpl) Limit(ctx context.Context, limit int32) DataFrame {
	rel := &proto.Relation{
		Common: &proto.RelationCommon{
			PlanId: newPlanId(),
		},
		RelType: &proto.Relation_Limit{
			Limit: &proto.Limit{
				Input: df.relation,
				Limit: limit,
			},
		},
	}
	return NewDataFrame(df.session, rel)
}

func (df *dataFrameImpl) Head(ctx context.Context, limit int32) ([]types.Row, error) {
	return df.Limit(ctx, limit).Collect(ctx)
}

func (df *dataFrameImpl) Take(ctx context.Context, limit int32) ([]types.Row, error) {
	return df.Limit(ctx, limit).Collect(ctx)
}

func (df *dataFrameImpl) ToArrow(ctx context.Context) (*arrow.Table, error) {
	responseClient, err := df.session.client.ExecutePlan(ctx, df.createPlan())
	if err != nil {
		return nil, sparkerrors.WithType(fmt.Errorf("failed to execute plan: %w", err), sparkerrors.ExecutionError)
	}

	_, table, err := responseClient.ToTable()
	if err != nil {
		return nil, err
	}

	return &table, nil
}

func (df *dataFrameImpl) UnionAll(ctx context.Context, other DataFrame) DataFrame {
	otherDf := other.(*dataFrameImpl)
	isAll := true
	rel := &proto.Relation{
		Common: &proto.RelationCommon{
			PlanId: newPlanId(),
		},
		RelType: &proto.Relation_SetOp{
			SetOp: &proto.SetOperation{
				LeftInput:  df.relation,
				RightInput: otherDf.relation,
				SetOpType:  proto.SetOperation_SET_OP_TYPE_UNION,
				IsAll:      &isAll,
			},
		},
	}
	return NewDataFrame(df.session, rel)
}

func (df *dataFrameImpl) Union(ctx context.Context, other DataFrame) DataFrame {
	return df.UnionAll(ctx, other)
}

func (df *dataFrameImpl) UnionByName(ctx context.Context, other DataFrame) DataFrame {
	otherDf := other.(*dataFrameImpl)
	byName := true
	allowMissingColumns := false
	rel := &proto.Relation{
		Common: &proto.RelationCommon{
			PlanId: newPlanId(),
		},
		RelType: &proto.Relation_SetOp{
			SetOp: &proto.SetOperation{
				LeftInput:           df.relation,
				RightInput:          otherDf.relation,
				SetOpType:           proto.SetOperation_SET_OP_TYPE_UNION,
				ByName:              &byName,
				AllowMissingColumns: &allowMissingColumns,
			},
		},
	}
	return NewDataFrame(df.session, rel)
}

func (df *dataFrameImpl) UnionByNameWithMissingColumns(ctx context.Context, other DataFrame) DataFrame {
	otherDf := other.(*dataFrameImpl)
	byName := true
	allowMissingColumns := true
	rel := &proto.Relation{
		Common: &proto.RelationCommon{
			PlanId: newPlanId(),
		},
		RelType: &proto.Relation_SetOp{
			SetOp: &proto.SetOperation{
				LeftInput:           df.relation,
				RightInput:          otherDf.relation,
				SetOpType:           proto.SetOperation_SET_OP_TYPE_UNION,
				ByName:              &byName,
				AllowMissingColumns: &allowMissingColumns,
			},
		},
	}
	return NewDataFrame(df.session, rel)
}

func (df *dataFrameImpl) ExceptAll(ctx context.Context, other DataFrame) DataFrame {
	otherDf := other.(*dataFrameImpl)
	isAll := true
	rel := &proto.Relation{
		Common: &proto.RelationCommon{
			PlanId: newPlanId(),
		},
		RelType: &proto.Relation_SetOp{
			SetOp: &proto.SetOperation{
				LeftInput:  df.relation,
				RightInput: otherDf.relation,
				SetOpType:  proto.SetOperation_SET_OP_TYPE_EXCEPT,
				IsAll:      &isAll,
			},
		},
	}
	return NewDataFrame(df.session, rel)
}

func (df *dataFrameImpl) Subtract(ctx context.Context, other DataFrame) DataFrame {
	otherDf := other.(*dataFrameImpl)
	isAll := false
	rel := &proto.Relation{
		Common: &proto.RelationCommon{
			PlanId: newPlanId(),
		},
		RelType: &proto.Relation_SetOp{
			SetOp: &proto.SetOperation{
				LeftInput:  df.relation,
				RightInput: otherDf.relation,
				SetOpType:  proto.SetOperation_SET_OP_TYPE_EXCEPT,
				IsAll:      &isAll,
			},
		},
	}
	return NewDataFrame(df.session, rel)
}

func (df *dataFrameImpl) Intersect(ctx context.Context, other DataFrame) DataFrame {
	otherDf := other.(*dataFrameImpl)
	isAll := false
	rel := &proto.Relation{
		Common: &proto.RelationCommon{
			PlanId: newPlanId(),
		},
		RelType: &proto.Relation_SetOp{
			SetOp: &proto.SetOperation{
				LeftInput:  df.relation,
				RightInput: otherDf.relation,
				SetOpType:  proto.SetOperation_SET_OP_TYPE_INTERSECT,
				IsAll:      &isAll,
			},
		},
	}
	return NewDataFrame(df.session, rel)
}

func (df *dataFrameImpl) IntersectAll(ctx context.Context, other DataFrame) DataFrame {
	otherDf := other.(*dataFrameImpl)
	isAll := true
	rel := &proto.Relation{
		Common: &proto.RelationCommon{
			PlanId: newPlanId(),
		},
		RelType: &proto.Relation_SetOp{
			SetOp: &proto.SetOperation{
				LeftInput:  df.relation,
				RightInput: otherDf.relation,
				SetOpType:  proto.SetOperation_SET_OP_TYPE_INTERSECT,
				IsAll:      &isAll,
			},
		},
	}
	return NewDataFrame(df.session, rel)
}

func (df *dataFrameImpl) Sort(ctx context.Context, columns ...column.Convertible) (DataFrame, error) {
	globalSort := true
	sortExprs := make([]*proto.Expression_SortOrder, 0, len(columns))
	for _, c := range columns {
		expr, err := c.ToProto(ctx)
		if err != nil {
			return nil, err
		}
		so := expr.GetSortOrder()
		if so == nil {
			return nil, sparkerrors.WithType(fmt.Errorf(
				"sort expression must not be nil"), sparkerrors.InvalidArgumentError)
		}
		sortExprs = append(sortExprs, so)
	}

	rel := &proto.Relation{
		Common: &proto.RelationCommon{
			PlanId: newPlanId(),
		},
		RelType: &proto.Relation_Sort{
			Sort: &proto.Sort{
				Input:    df.relation,
				Order:    sortExprs,
				IsGlobal: &globalSort,
			},
		},
	}
	return NewDataFrame(df.session, rel), nil
}

func (df *dataFrameImpl) SortWithinPartitions(ctx context.Context, columns ...column.Convertible) (DataFrame, error) {
	globalSort := false
	sortExprs := make([]*proto.Expression_SortOrder, 0, len(columns))
	for _, c := range columns {
		expr, err := c.ToProto(ctx)
		if err != nil {
			return nil, err
		}
		sortExprs = append(sortExprs, expr.GetSortOrder())
	}

	rel := &proto.Relation{
		Common: &proto.RelationCommon{
			PlanId: newPlanId(),
		},
		RelType: &proto.Relation_Sort{
			Sort: &proto.Sort{
				Input:    df.relation,
				Order:    sortExprs,
				IsGlobal: &globalSort,
			},
		},
	}
	return NewDataFrame(df.session, rel), nil
}

func (df *dataFrameImpl) OrderBy(ctx context.Context, columns ...column.Convertible) (DataFrame, error) {
	return df.Sort(ctx, columns...)
}

func (df *dataFrameImpl) Explain(ctx context.Context, explainMode utils.ExplainMode) (string, error) {
	plan := df.createPlan()

	responseClient, err := df.session.client.Explain(ctx, plan, explainMode)
	if err != nil {
		return "", sparkerrors.WithType(fmt.Errorf("failed to execute plan: %w", err), sparkerrors.ExecutionError)
	}
	return responseClient.GetExplain().GetExplainString(), nil
}

func (df *dataFrameImpl) Persist(ctx context.Context, storageLevel utils.StorageLevel) error {
	plan := &proto.Plan{
		OpType: &proto.Plan_Root{
			Root: df.relation,
		},
	}
	return df.session.client.Persist(ctx, plan, storageLevel)
}

func (df *dataFrameImpl) Cache(ctx context.Context) error {
	return df.Persist(ctx, utils.StorageLevelMemoryOnly)
}

func (df *dataFrameImpl) Unpersist(ctx context.Context) error {
	plan := &proto.Plan{
		OpType: &proto.Plan_Root{
			Root: df.relation,
		},
	}
	return df.session.client.Unpersist(ctx, plan)
}

func (df *dataFrameImpl) GetStorageLevel(ctx context.Context) (*utils.StorageLevel, error) {
	plan := &proto.Plan{
		OpType: &proto.Plan_Root{
			Root: df.relation,
		},
	}
	return df.session.client.GetStorageLevel(ctx, plan)
}

func (df *dataFrameImpl) SameSemantics(ctx context.Context, other DataFrame) (bool, error) {
	otherDf := other.(*dataFrameImpl)
	plan := &proto.Plan{
		OpType: &proto.Plan_Root{
			Root: df.relation,
		},
	}
	otherPlan := &proto.Plan{
		OpType: &proto.Plan_Root{
			Root: otherDf.relation,
		},
	}
	return df.session.client.SameSemantics(ctx, plan, otherPlan)
}

func (df *dataFrameImpl) SemanticHash(ctx context.Context) (int32, error) {
	plan := &proto.Plan{
		OpType: &proto.Plan_Root{
			Root: df.relation,
		},
	}
	return df.session.client.SemanticHash(ctx, plan)
}

func (df *dataFrameImpl) Join(ctx context.Context, other DataFrame, onExpr column.Convertible, joinType utils.JoinType) (DataFrame, error) {
	otherDf := other.(*dataFrameImpl)
	onExpression, err := onExpr.ToProto(ctx)
	if err != nil {
		return nil, err
	}
	joinTypeProto := utils.ToProtoJoinType(joinType)
	rel := &proto.Relation{
		Common: &proto.RelationCommon{
			PlanId: newPlanId(),
		},
		RelType: &proto.Relation_Join{
			Join: &proto.Join{
				Left:          df.relation,
				Right:         otherDf.relation,
				JoinType:      joinTypeProto,
				JoinCondition: onExpression,
			},
		},
	}
	return NewDataFrame(df.session, rel), nil
}

func (df *dataFrameImpl) CrossTab(ctx context.Context, col1, col2 string) DataFrame {
	rel := &proto.Relation{
		Common: &proto.RelationCommon{
			PlanId: newPlanId(),
		},

		RelType: &proto.Relation_Crosstab{
			Crosstab: &proto.StatCrosstab{
				Input: df.relation,
				Col1:  col1,
				Col2:  col2,
			},
		},
	}
	return NewDataFrame(df.session, rel)
}

func (df *dataFrameImpl) Cube(ctx context.Context, cols ...column.Convertible) *GroupedData {
	return &GroupedData{
		df:           df,
		groupingCols: cols,
		groupType:    "cube",
	}
}

func (df *dataFrameImpl) Rollup(ctx context.Context, cols ...column.Convertible) *GroupedData {
	return &GroupedData{
		df:           df,
		groupingCols: cols,
		groupType:    "rollup",
	}
}

func (df *dataFrameImpl) Describe(ctx context.Context, cols ...string) DataFrame {
	rel := &proto.Relation{
		Common: &proto.RelationCommon{
			PlanId: newPlanId(),
		},

		RelType: &proto.Relation_Describe{
			Describe: &proto.StatDescribe{
				Input: df.relation,
				Cols:  cols,
			},
		},
	}
	return NewDataFrame(df.session, rel)
}

func (df *dataFrameImpl) Distinct(ctx context.Context) DataFrame {
	allColumnsAsKeys := true
	rel := &proto.Relation{
		Common: &proto.RelationCommon{
			PlanId: newPlanId(),
		},
		RelType: &proto.Relation_Deduplicate{
			Deduplicate: &proto.Deduplicate{
				Input:            df.relation,
				AllColumnsAsKeys: &allColumnsAsKeys,
			},
		},
	}
	return NewDataFrame(df.session, rel)
}

func (df *dataFrameImpl) First(ctx context.Context) (types.Row, error) {
	rows, err := df.Head(ctx, 1)
	if err != nil {
		return nil, err
	}
	return rows[0], nil
}

func (df *dataFrameImpl) FreqItems(ctx context.Context, cols ...string) DataFrame {
	return df.FreqItemsWithSupport(ctx, 0.01, cols...)
}

func (df *dataFrameImpl) FreqItemsWithSupport(ctx context.Context, support float64, cols ...string) DataFrame {
	rel := &proto.Relation{
		Common: &proto.RelationCommon{
			PlanId: newPlanId(),
		},

		RelType: &proto.Relation_FreqItems{
			FreqItems: &proto.StatFreqItems{
				Input:   df.relation,
				Cols:    cols,
				Support: &support,
			},
		},
	}
	return NewDataFrame(df.session, rel)
}

func (df *dataFrameImpl) IsEmpty(ctx context.Context) (bool, error) {
	d, err := df.Select(ctx)
	if err != nil {
		return false, err
	}
	rows, err := d.Take(ctx, int32(1))
	if err != nil {
		return false, err
	}
	return len(rows) == 0, nil
}

func (df *dataFrameImpl) Offset(ctx context.Context, offset int32) DataFrame {
	rel := &proto.Relation{
		Common: &proto.RelationCommon{
			PlanId: newPlanId(),
		},

		RelType: &proto.Relation_Offset{
			Offset: &proto.Offset{
				Input:  df.relation,
				Offset: offset,
			},
		},
	}
	return NewDataFrame(df.session, rel)
}

func (df *dataFrameImpl) RandomSplit(ctx context.Context, weights []float64) ([]DataFrame, error) {
	// Check that we don't have negative weights:
	total := 0.0
	for _, w := range weights {
		if w < 0.0 {
			return nil, sparkerrors.WithType(fmt.Errorf("weights must not be negative"), sparkerrors.InvalidArgumentError)
		}
		total += w
	}
	seed := rand.Int64()
	normalizedWeights := make([]float64, len(weights))
	for i, w := range weights {
		normalizedWeights[i] = w / total
	}

	// Calculate the cumulative sum of the weights:
	cumulativeWeights := make([]float64, len(weights)+1)
	cumulativeWeights[0] = 0.0
	for i := 0; i < len(normalizedWeights); i++ {
		cumulativeWeights[i+1] = cumulativeWeights[i] + normalizedWeights[i]
	}

	// Iterate over cumulative weights as the boundaries of the interval and create the dataframes:
	dataFrames := make([]DataFrame, len(weights))
	withReplacement := false
	for i := 1; i < len(cumulativeWeights); i++ {
		sampleRelation := &proto.Relation{
			Common: &proto.RelationCommon{
				PlanId: newPlanId(),
			},
			RelType: &proto.Relation_Sample{
				Sample: &proto.Sample{
					Input:              df.relation,
					LowerBound:         cumulativeWeights[i-1],
					UpperBound:         cumulativeWeights[i],
					WithReplacement:    &withReplacement,
					Seed:               &seed,
					DeterministicOrder: true,
				},
			},
		}
		dataFrames[i-1] = NewDataFrame(df.session, sampleRelation)
	}
	return dataFrames, nil
}

func (df *dataFrameImpl) Summary(ctx context.Context, statistics ...string) DataFrame {
	rel := &proto.Relation{
		Common: &proto.RelationCommon{
			PlanId: newPlanId(),
		},

		RelType: &proto.Relation_Summary{
			Summary: &proto.StatSummary{
				Input:      df.relation,
				Statistics: statistics,
			},
		},
	}
	return NewDataFrame(df.session, rel)
}

<<<<<<< HEAD
func (df *dataFrameImpl) Sample(ctx context.Context, fraction float64) (DataFrame, error) {
	return df.sample(ctx, nil, fraction, nil)
}

func (df *dataFrameImpl) SampleWithReplacement(ctx context.Context, withReplacement bool, fraction float64) (DataFrame, error) {
	return df.sample(ctx, &withReplacement, fraction, nil)
}

func (df *dataFrameImpl) SampleSeed(ctx context.Context, fraction float64, seed int64) (DataFrame, error) {
	return df.sample(ctx, nil, fraction, &seed)
}

func (df *dataFrameImpl) SampleWithReplacementSeed(ctx context.Context, withReplacement bool, fraction float64, seed int64) (DataFrame, error) {
	return df.sample(ctx, &withReplacement, fraction, &seed)
}

func (df *dataFrameImpl) sample(ctx context.Context, withReplacement *bool, fraction float64, seed *int64) (DataFrame, error) {
	if seed == nil {
		defaultSeed := rand.Int64()
		seed = &defaultSeed
	}

	if withReplacement == nil {
		defaultWithReplacement := false
		withReplacement = &defaultWithReplacement
	}

=======
func (df *dataFrameImpl) Replace(ctx context.Context,
	toReplace []types.PrimitiveTypeLiteral, values []types.PrimitiveTypeLiteral, cols ...string,
) (DataFrame, error) {
	if len(toReplace) != len(values) {
		return nil, sparkerrors.WithType(fmt.Errorf(
			"toReplace and values must have the same length"), sparkerrors.InvalidArgumentError)
	}

	toReplaceExprs := make([]*proto.Expression, 0, len(toReplace))
	for _, c := range toReplace {
		expr, err := c.ToProto(ctx)
		if err != nil {
			return nil, err
		}
		toReplaceExprs = append(toReplaceExprs, expr)
	}

	valuesExprs := make([]*proto.Expression, 0, len(values))
	for _, c := range values {
		expr, err := c.ToProto(ctx)
		if err != nil {
			return nil, err
		}
		valuesExprs = append(valuesExprs, expr)
	}

	// Create a list of NAReplace expressions.
	replacements := make([]*proto.NAReplace_Replacement, 0, len(toReplace))
	for i := 0; i < len(toReplace); i++ {
		replacement := &proto.NAReplace_Replacement{
			OldValue: toReplaceExprs[i].GetLiteral(),
			NewValue: valuesExprs[i].GetLiteral(),
		}
		replacements = append(replacements, replacement)
	}

	rel := &proto.Relation{
		Common: &proto.RelationCommon{
			PlanId: newPlanId(),
		},

		RelType: &proto.Relation_Replace{
			Replace: &proto.NAReplace{
				Input:        df.relation,
				Replacements: replacements,
				Cols:         cols,
			},
		},
	}
	return NewDataFrame(df.session, rel), nil
}

func (df *dataFrameImpl) Melt(ctx context.Context,
	ids []column.Convertible,
	values []column.Convertible,
	variableColumnName string,
	valueColumnName string,
) (DataFrame, error) {
	return df.Unpivot(ctx, ids, values, variableColumnName, valueColumnName)
}

func (df *dataFrameImpl) Unpivot(ctx context.Context,
	ids []column.Convertible,
	values []column.Convertible,
	variableColumnName string,
	valueColumnName string,
) (DataFrame, error) {
	idExprs := make([]*proto.Expression, 0, len(ids))
	for _, id := range ids {
		expr, err := id.ToProto(ctx)
		if err != nil {
			return nil, err
		}
		idExprs = append(idExprs, expr)
	}

	valueExprs := make([]*proto.Expression, 0, len(values))
	for _, value := range values {
		expr, err := value.ToProto(ctx)
		if err != nil {
			return nil, err
		}
		valueExprs = append(valueExprs, expr)
	}

	rel := &proto.Relation{
		Common: &proto.RelationCommon{
			PlanId: newPlanId(),
		},

		RelType: &proto.Relation_Unpivot{
			Unpivot: &proto.Unpivot{
				Input: df.relation,
				Ids:   idExprs,
				Values: &proto.Unpivot_Values{
					Values: valueExprs,
				},
				VariableColumnName: variableColumnName,
				ValueColumnName:    valueColumnName,
			},
		},
	}
	return NewDataFrame(df.session, rel), nil
}

func makeDataframeWithFillNaRelation(df *dataFrameImpl, values []*proto.Expression_Literal, columns []string) DataFrame {
	rel := &proto.Relation{
		Common: &proto.RelationCommon{
			PlanId: newPlanId(),
		},
		RelType: &proto.Relation_FillNa{
			FillNa: &proto.NAFill{
				Input:  df.relation,
				Cols:   columns,
				Values: values,
			},
		},
	}
	return NewDataFrame(df.session, rel)
}

func (df *dataFrameImpl) FillNa(ctx context.Context, value types.PrimitiveTypeLiteral, columns ...string) (DataFrame, error) {
	valueLiteral, err := value.ToProto(ctx)
	if err != nil {
		return nil, err
	}
	return makeDataframeWithFillNaRelation(df, []*proto.Expression_Literal{
		valueLiteral.GetLiteral(),
	}, columns), nil
}

func (df *dataFrameImpl) FillNaWithValues(ctx context.Context,
	values map[string]types.PrimitiveTypeLiteral,
) (DataFrame, error) {
	valueLiterals := make([]*proto.Expression_Literal, 0, len(values))
	columns := make([]string, 0, len(values))
	for k, v := range values {
		valueLiteral, err := v.ToProto(ctx)
		if err != nil {
			return nil, err
		}
		valueLiterals = append(valueLiterals, valueLiteral.GetLiteral())
		columns = append(columns, k)
	}
	return makeDataframeWithFillNaRelation(df, valueLiterals, columns), nil
}

func (df *dataFrameImpl) Stat() DataFrameStatFunctions {
	return &dataFrameStatFunctionsImpl{df: df}
}

func (df *dataFrameImpl) Agg(ctx context.Context, cols ...column.Convertible) (DataFrame, error) {
	return df.GroupBy().Agg(ctx, cols...)
}

func (df *dataFrameImpl) AggWithMap(ctx context.Context, exprs map[string]string) (DataFrame, error) {
	funs := make([]column.Convertible, 0)
	for k, v := range exprs {
		// Convert the column name to a column expression.
		col := column.OfDF(df, k)
		// Convert the value string to an unresolved function name.
		fun := column.NewUnresolvedFunctionWithColumns(v, col)
		funs = append(funs, fun)
	}
	return df.Agg(ctx, funs...)
}

func (df *dataFrameImpl) ApproxQuantile(ctx context.Context, probabilities []float64,
	relativeError float64, cols ...string,
) ([][]float64, error) {
	rel := &proto.Relation{
		Common: &proto.RelationCommon{
			PlanId: newPlanId(),
		},
		RelType: &proto.Relation_ApproxQuantile{
			ApproxQuantile: &proto.StatApproxQuantile{
				Input:         df.relation,
				Probabilities: probabilities,
				RelativeError: relativeError,
				Cols:          cols,
			},
		},
	}
	data := NewDataFrame(df.session, rel)
	rows, err := data.Collect(ctx)
	if err != nil {
		return nil, err
	}

	// The result structure is a bit weird here, essentially it returns exactly one row with
	// the quantiles.
	// Inside the row is a list of nested arroys that contain the quantiles. The first column is the
	// first nested array, the second column is the second nested array and so on.

	nested := rows[0].At(0).([]interface{})
	result := make([][]float64, len(nested))
	for i := 0; i < len(nested); i++ {
		tmp := nested[i].([]interface{})
		result[i] = make([]float64, len(tmp))
		for j := 0; j < len(tmp); j++ {
			f, ok := tmp[j].(float64)
			if !ok {
				return nil, sparkerrors.WithType(fmt.Errorf(
					"failed to cast to float64"), sparkerrors.ExecutionError)
			}
			result[i][j] = f
		}
	}
	return result, nil
}

func (df *dataFrameImpl) DropNa(ctx context.Context, subset ...string) (DataFrame, error) {
	rel := &proto.Relation{
		Common: &proto.RelationCommon{
			PlanId: newPlanId(),
		},
		RelType: &proto.Relation_DropNa{
			DropNa: &proto.NADrop{
				Input: df.relation,
				Cols:  subset,
			},
		},
	}
	return NewDataFrame(df.session, rel), nil
}

func (df *dataFrameImpl) DropNaAll(ctx context.Context, subset ...string) (DataFrame, error) {
	return df.DropNaWithThreshold(ctx, 1, subset...)
}

func (df *dataFrameImpl) DropNaWithThreshold(ctx context.Context, thresh int32, subset ...string) (DataFrame, error) {
>>>>>>> 8c9f6212
	rel := &proto.Relation{
		Common: &proto.RelationCommon{
			PlanId: newPlanId(),
		},
<<<<<<< HEAD
		RelType: &proto.Relation_Sample{
			Sample: &proto.Sample{
				Input:           df.relation,
				LowerBound:      0,
				UpperBound:      fraction,
				WithReplacement: withReplacement,
				Seed:            seed,
=======
		RelType: &proto.Relation_DropNa{
			DropNa: &proto.NADrop{
				Input:       df.relation,
				MinNonNulls: &thresh,
				Cols:        subset,
>>>>>>> 8c9f6212
			},
		},
	}
	return NewDataFrame(df.session, rel), nil
<<<<<<< HEAD
=======
}

func (df *dataFrameImpl) Na() DataFrameNaFunctions {
	return &dataFrameNaFunctionsImpl{dataFrame: df}
}

func (df *dataFrameImpl) All(ctx context.Context) iter.Seq2[types.Row, error] {
	data, err := df.Collect(ctx)
	return func(yield func(types.Row, error) bool) {
		if err != nil {
			yield(nil, err)
			return
		}
		for _, row := range data {
			if !yield(row, nil) {
				break
			}
		}
	}
>>>>>>> 8c9f6212
}<|MERGE_RESOLUTION|>--- conflicted
+++ resolved
@@ -1409,7 +1409,6 @@
 	return NewDataFrame(df.session, rel)
 }
 
-<<<<<<< HEAD
 func (df *dataFrameImpl) Sample(ctx context.Context, fraction float64) (DataFrame, error) {
 	return df.sample(ctx, nil, fraction, nil)
 }
@@ -1437,7 +1436,23 @@
 		withReplacement = &defaultWithReplacement
 	}
 
-=======
+	rel := &proto.Relation{
+		Common: &proto.RelationCommon{
+			PlanId: newPlanId(),
+		},
+		RelType: &proto.Relation_Sample{
+			Sample: &proto.Sample{
+				Input:           df.relation,
+				LowerBound:      0,
+				UpperBound:      fraction,
+				WithReplacement: withReplacement,
+				Seed:            seed,
+			},
+		},
+	}
+	return NewDataFrame(df.session, rel), nil
+}
+
 func (df *dataFrameImpl) Replace(ctx context.Context,
 	toReplace []types.PrimitiveTypeLiteral, values []types.PrimitiveTypeLiteral, cols ...string,
 ) (DataFrame, error) {
@@ -1478,7 +1493,6 @@
 		Common: &proto.RelationCommon{
 			PlanId: newPlanId(),
 		},
-
 		RelType: &proto.Relation_Replace{
 			Replace: &proto.NAReplace{
 				Input:        df.relation,
@@ -1669,32 +1683,19 @@
 }
 
 func (df *dataFrameImpl) DropNaWithThreshold(ctx context.Context, thresh int32, subset ...string) (DataFrame, error) {
->>>>>>> 8c9f6212
-	rel := &proto.Relation{
-		Common: &proto.RelationCommon{
-			PlanId: newPlanId(),
-		},
-<<<<<<< HEAD
-		RelType: &proto.Relation_Sample{
-			Sample: &proto.Sample{
-				Input:           df.relation,
-				LowerBound:      0,
-				UpperBound:      fraction,
-				WithReplacement: withReplacement,
-				Seed:            seed,
-=======
+	rel := &proto.Relation{
+		Common: &proto.RelationCommon{
+			PlanId: newPlanId(),
+		},
 		RelType: &proto.Relation_DropNa{
 			DropNa: &proto.NADrop{
 				Input:       df.relation,
 				MinNonNulls: &thresh,
 				Cols:        subset,
->>>>>>> 8c9f6212
 			},
 		},
 	}
 	return NewDataFrame(df.session, rel), nil
-<<<<<<< HEAD
-=======
 }
 
 func (df *dataFrameImpl) Na() DataFrameNaFunctions {
@@ -1714,5 +1715,4 @@
 			}
 		}
 	}
->>>>>>> 8c9f6212
 }