// Licensed to the Apache Software Foundation (ASF) under one or more
// contributor license agreements.  See the NOTICE file distributed with
// this work for additional information regarding copyright ownership.
// The ASF licenses this file to You under the Apache License, Version 2.0
// (the "License"); you may not use this file except in compliance with
// the License.  You may obtain a copy of the License at
//
//    http://www.apache.org/licenses/LICENSE-2.0
//
// Unless required by applicable law or agreed to in writing, software
// distributed under the License is distributed on an "AS IS" BASIS,
// WITHOUT WARRANTIES OR CONDITIONS OF ANY KIND, either express or implied.
// See the License for the specific language governing permissions and
// limitations under the License.

package sql

import (
	"context"
	"fmt"
	"math/rand/v2"

	"github.com/apache/arrow-go/v18/arrow"
	"github.com/apache/spark-connect-go/v35/spark/sql/utils"

	"github.com/apache/spark-connect-go/v35/spark/sql/column"

	"github.com/apache/spark-connect-go/v35/spark/sql/types"

	proto "github.com/apache/spark-connect-go/v35/internal/generated"
	"github.com/apache/spark-connect-go/v35/spark/sparkerrors"
)

// ResultCollector receives a stream of result rows
type ResultCollector interface {
	// WriteRow receives a single row from the data frame
	WriteRow(values []any)
}

// DataFrame is a wrapper for data frame, representing a distributed collection of data row.
type DataFrame interface {
	// PlanId returns the plan id of the data frame.
	PlanId() int64
	Agg(ctx context.Context, exprs ...column.Convertible) (DataFrame, error)
	AggWithMap(ctx context.Context, exprs map[string]string) (DataFrame, error)
	// Alias creates a new DataFrame with the specified subquery alias
	Alias(ctx context.Context, alias string) DataFrame
	ApproxQuantile(ctx context.Context, probabilities []float64, relativeError float64, cols ...string) ([][]float64, error)
	// Cache persists the DataFrame with the default storage level.
	Cache(ctx context.Context) error
	// Coalesce returns a new DataFrame that has exactly numPartitions partitions.DataFrame
	//
	// Similar to coalesce defined on an :class:`RDD`, this operation results in a
	// narrow dependency, e.g. if you go from 1000 partitions to 100 partitions,
	// there will not be a shuffle, instead each of the 100 new partitions will
	// claim 10 of the current partitions. If a larger number of partitions is requested,
	// it will stay at the current number of partitions.
	//
	// However, if you're doing a drastic coalesce, e.g. to numPartitions = 1,
	// this may result in your computation taking place on fewer nodes than
	// you like (e.g. one node in the case of numPartitions = 1). To avoid this,
	// you can call repartition(). This will add a shuffle step, but means the
	// current upstream partitions will be executed in parallel (per whatever
	// the current partitioning is).
	Coalesce(ctx context.Context, numPartitions int) DataFrame
	// Columns returns the list of column names of the DataFrame.
	Columns(ctx context.Context) ([]string, error)
	// Corr calculates the correlation of two columns of a :class:`DataFrame` as a double value.
	// Currently only supports the Pearson Correlation Coefficient.
	Corr(ctx context.Context, col1, col2 string) (float64, error)
	CorrWithMethod(ctx context.Context, col1, col2 string, method string) (float64, error)
	// Count returns the number of rows in the DataFrame.
	Count(ctx context.Context) (int64, error)
	// Cov calculates the sample covariance for the given columns, specified by their names, as a
	// double value.
	Cov(ctx context.Context, col1, col2 string) (float64, error)
	// Collect returns the data rows of the current data frame.
	Collect(ctx context.Context) ([]types.Row, error)
	// CreateTempView creates or replaces a temporary view.
	CreateTempView(ctx context.Context, viewName string, replace, global bool) error
	// CreateOrReplaceTempView creates or replaces a temporary view and replaces the optional existing view.
	CreateOrReplaceTempView(ctx context.Context, viewName string) error
	// CreateGlobalTempView creates a global temporary view.
	CreateGlobalTempView(ctx context.Context, viewName string) error
	// CreateOrReplaceGlobalTempView creates or replaces a global temporary view and replaces the optional existing view.
	CreateOrReplaceGlobalTempView(ctx context.Context, viewName string) error
	// CrossJoin joins the current DataFrame with another DataFrame using the cross product
	CrossJoin(ctx context.Context, other DataFrame) DataFrame
	// CrossTab computes a pair-wise frequency table of the given columns. Also known as a
	// contingency table.
	// The first column of each row will be the distinct values of `col1` and the column names
	// will be the distinct values of `col2`. The name of the first column will be `$col1_$col2`.
	// Pairs that have no occurrences will have zero as their counts.
	CrossTab(ctx context.Context, col1, col2 string) DataFrame
	// Cube creates a multi-dimensional cube for the current DataFrame using
	// the specified columns, so we can run aggregations on them.
	Cube(ctx context.Context, cols ...column.Convertible) *GroupedData
	// Describe omputes basic statistics for numeric and string columns.
	// This includes count, mean, stddev, min, and max.
	Describe(ctx context.Context, cols ...string) DataFrame
	// Distinct returns a new DataFrame containing the distinct rows in this DataFrame.
	Distinct(ctx context.Context) DataFrame
	// Drop returns a new DataFrame that drops the specified list of columns.
	Drop(ctx context.Context, columns ...column.Convertible) (DataFrame, error)
	// DropByName returns a new DataFrame that drops the specified list of columns by name.
	DropByName(ctx context.Context, columns ...string) (DataFrame, error)
	// DropDuplicates returns a new DataFrame that contains only the unique rows from this DataFrame.
	DropDuplicates(ctx context.Context, columns ...string) (DataFrame, error)
	// Drops all rows containing any null or NaN values. This is similar to PySparks dropna with how=any
	DropNa(ctx context.Context, cols ...string) (DataFrame, error)
	// Drops all rows containing all null or NaN values in the specified columns. This is
	// similar to PySparks dropna with how=all
	DropNaAll(ctx context.Context, cols ...string) (DataFrame, error)
	// Drops all rows containing null or NaN values in the specified columns. with a max threshold.
	DropNaWithThreshold(ctx context.Context, threshold int32, cols ...string) (DataFrame, error)
	// ExceptAll is similar to Substract but does not perform the distinct operation.
	ExceptAll(ctx context.Context, other DataFrame) DataFrame
	// Explain returns the string explain plan for the current DataFrame according to the explainMode.
	Explain(ctx context.Context, explainMode utils.ExplainMode) (string, error)
	// FillNa replaces null values with specified value.
	FillNa(ctx context.Context, value types.PrimitiveTypeLiteral, columns ...string) (DataFrame, error)
	// FillNaWithValues replaces null values in specified columns (key of the map) with values.
	FillNaWithValues(ctx context.Context, values map[string]types.PrimitiveTypeLiteral) (DataFrame, error)
	// Filter filters the data frame by a column condition.
	Filter(ctx context.Context, condition column.Convertible) (DataFrame, error)
	// FilterByString filters the data frame by a string condition.
	FilterByString(ctx context.Context, condition string) (DataFrame, error)
	// Returns the first row of the DataFrame.
	First(ctx context.Context) (types.Row, error)
	FreqItems(ctx context.Context, cols ...string) DataFrame
	FreqItemsWithSupport(ctx context.Context, support float64, cols ...string) DataFrame
	// GetStorageLevel returns the storage level of the data frame.
	GetStorageLevel(ctx context.Context) (*utils.StorageLevel, error)
	// GroupBy groups the DataFrame by the spcified columns so that the aggregation
	// can be performed on them. See GroupedData for all the available aggregate functions.
	GroupBy(cols ...column.Convertible) *GroupedData
	// Head is an alias for Limit
	Head(ctx context.Context, limit int32) ([]types.Row, error)
	// Intersect performs the set intersection of two data frames and only returns distinct rows.
	Intersect(ctx context.Context, other DataFrame) DataFrame
	// IntersectAll performs the set intersection of two data frames and returns all rows.
	IntersectAll(ctx context.Context, other DataFrame) DataFrame
	// IsEmpty returns true if the DataFrame is empty.
	IsEmpty(ctx context.Context) (bool, error)
	// Join joins the current DataFrame with another DataFrame using the specified column using the joinType specified.
	Join(ctx context.Context, other DataFrame, on column.Convertible, joinType utils.JoinType) (DataFrame, error)
	// Limit applies a limit on the DataFrame
	Limit(ctx context.Context, limit int32) DataFrame
	// Melt is an alias for Unpivot.
	Melt(ctx context.Context, ids []column.Convertible, values []column.Convertible,
		variableColumnName string, valueColumnName string) (DataFrame, error)
	Na() DataFrameNaFunctions
	// Offset returns a new DataFrame by skipping the first `offset` rows.
	Offset(ctx context.Context, offset int32) DataFrame
	// OrderBy is an alias for Sort
	OrderBy(ctx context.Context, columns ...column.Convertible) (DataFrame, error)
	Persist(ctx context.Context, storageLevel utils.StorageLevel) error
	RandomSplit(ctx context.Context, weights []float64) ([]DataFrame, error)
	// Repartition re-partitions a data frame.
	Repartition(ctx context.Context, numPartitions int, columns []string) (DataFrame, error)
	// RepartitionByRange re-partitions a data frame by range partition.
	RepartitionByRange(ctx context.Context, numPartitions int, columns ...column.Convertible) (DataFrame, error)
	// Replace Returns a new DataFrame` replacing a value with another value.
	// Values toReplace and Values must have the same type and can only be numerics, booleans,
	// or strings. Value can have None. When replacing, the new value will be cast
	// to the type of the existing column.
	//
	// For numeric replacements all values to be replaced should have unique
	// floating point representation. If cols is set allows to specify a subset of columns to
	// perform the replacement.
	Replace(ctx context.Context, toReplace []types.PrimitiveTypeLiteral,
		values []types.PrimitiveTypeLiteral, cols ...string) (DataFrame, error)
	// Rollup creates a multi-dimensional rollup for the current DataFrame using
	// the specified columns, so we can run aggregation on them.
	Rollup(ctx context.Context, cols ...column.Convertible) *GroupedData
	// SameSemantics returns true if the other DataFrame has the same semantics.
	SameSemantics(ctx context.Context, other DataFrame) (bool, error)
	// Show uses WriteResult to write the data frames to the console output.
	Show(ctx context.Context, numRows int, truncate bool) error
	// Schema returns the schema for the current data frame.
	Schema(ctx context.Context) (*types.StructType, error)
	// Select projects a list of columns from the DataFrame
	Select(ctx context.Context, columns ...column.Convertible) (DataFrame, error)
	// SelectExpr projects a list of columns from the DataFrame by string expressions
	SelectExpr(ctx context.Context, exprs ...string) (DataFrame, error)
	// SemanticHash returns the semantic hash of the data frame. The semantic hash can be used to
	// understand of the semantic operations are similar.
	SemanticHash(ctx context.Context) (int32, error)
	// Sort returns a new DataFrame sorted by the specified columns.
	Sort(ctx context.Context, columns ...column.Convertible) (DataFrame, error)
	Stat() DataFrameStatFunctions
	// Subtract subtracts the other DataFrame from the current DataFrame. And only returns
	// distinct rows.
	Subtract(ctx context.Context, other DataFrame) DataFrame
	// Summary computes the specified statistics for the current DataFrame and returns it
	// as a new DataFrame. Available statistics are: "count", "mean", "stddev", "min", "max" and
	// arbitrary percentiles specified as a percentage (e.g., "75%"). If no statistics are given,
	// this function computes "count", "mean", "stddev", "min", "25%", "50%", "75%", "max".
	Summary(ctx context.Context, statistics ...string) DataFrame
	// Tail returns the last `limit` rows as a list of Row.
	Tail(ctx context.Context, limit int32) ([]types.Row, error)
	// Take is an alias for Limit
	Take(ctx context.Context, limit int32) ([]types.Row, error)
	// ToArrow returns the Arrow representation of the DataFrame.
	ToArrow(ctx context.Context) (*arrow.Table, error)
	// Union is an alias for UnionAll
	Union(ctx context.Context, other DataFrame) DataFrame
	// UnionAll returns a new DataFrame containing union of rows in this and another DataFrame.
	UnionAll(ctx context.Context, other DataFrame) DataFrame
	// UnionByName performs a SQL union operation on two dataframes but reorders the schema
	// according to the matching columns. If columns are missing, it will throw an eror.
	UnionByName(ctx context.Context, other DataFrame) DataFrame
	// UnionByNameWithMissingColumns performs a SQL union operation on two dataframes but reorders the schema
	// according to the matching columns. Missing columns are supported.
	UnionByNameWithMissingColumns(ctx context.Context, other DataFrame) DataFrame
	// Unpersist resets the storage level for this data frame, and if necessary removes it
	// from server-side caches.
	Unpersist(ctx context.Context) error
	// Unpivot a DataFrame from wide format to long format, optionally leaving
	// identifier columns set. This is the reverse to `groupBy(...).pivot(...).agg(...)`,
	// except for the aggregation, which cannot be reversed.
	//
	// This function is useful to massage a DataFrame into a format where some
	// columns are identifier columns ("ids"), while all other columns ("values")
	// are "unpivoted" to the rows, leaving just two non-id columns, named as given
	// by `variableColumnName` and `valueColumnName`.
	//
	// When no "id" columns are given, the unpivoted DataFrame consists of only the
	// "variable" and "value" columns.
	//
	// The `values` columns must not be empty so at least one value must be given to be unpivoted.
	// When `values` is `None`, all non-id columns will be unpivoted.
	//
	// All "value" columns must share a least common data type. Unless they are the same data type,
	// all "value" columns are cast to the nearest common data type. For instance, types
	// `IntegerType` and `LongType` are cast to `LongType`, while `IntegerType` and `StringType`
	// do not have a common data type and `unpivot` fails.
	Unpivot(ctx context.Context, ids []column.Convertible, values []column.Convertible,
		variableColumnName string, valueColumnName string) (DataFrame, error)
	// WithColumn returns a new DataFrame by adding a column or replacing the
	// existing column that has the same name. The column expression must be an
	// expression over this DataFrame; attempting to add a column from some other
	// DataFrame will raise an error.
	//
	// Note: This method introduces a projection internally. Therefore, calling it multiple
	// times, for instance, via loops in order to add multiple columns can generate big
	// plans which can cause performance issues and even `StackOverflowException`.
	// To avoid this, use :func:`select` with multiple columns at once.
	WithColumn(ctx context.Context, colName string, col column.Convertible) (DataFrame, error)
	WithColumns(ctx context.Context, alias ...column.Alias) (DataFrame, error)
	// WithColumnRenamed returns a new DataFrame by renaming an existing column.
	// This is a no-op if the schema doesn't contain the given column name.
	WithColumnRenamed(ctx context.Context, existingName, newName string) (DataFrame, error)
	// WithColumnsRenamed returns a new DataFrame by renaming multiple existing columns.
	WithColumnsRenamed(ctx context.Context, colsMap map[string]string) (DataFrame, error)
	// WithMetadata returns a new DataFrame with the specified metadata for each of the columns.
	WithMetadata(ctx context.Context, metadata map[string]string) (DataFrame, error)
	WithWatermark(ctx context.Context, eventTime string, delayThreshold string) (DataFrame, error)
	Where(ctx context.Context, condition string) (DataFrame, error)
	// Writer returns a data frame writer, which could be used to save data frame to supported storage.
	Writer() DataFrameWriter
	// Write is an alias for Writer
	// Deprecated: Use Writer
	Write() DataFrameWriter
	// WriteResult streams the data frames to a result collector
	WriteResult(ctx context.Context, collector ResultCollector, numRows int, truncate bool) error
}

// dataFrameImpl is an implementation of DataFrame interface.
type dataFrameImpl struct {
	session  *sparkSessionImpl
	relation *proto.Relation // TODO change to proto.Plan?
}

func (df *dataFrameImpl) Coalesce(ctx context.Context, numPartitions int) DataFrame {
	shuffle := false
	rel := &proto.Relation{
		Common: &proto.RelationCommon{
			PlanId: newPlanId(),
		},
		RelType: &proto.Relation_Repartition{
			Repartition: &proto.Repartition{
				Input:         df.relation,
				Shuffle:       &shuffle,
				NumPartitions: int32(numPartitions),
			},
		},
	}
	return NewDataFrame(df.session, rel)
}

func (df *dataFrameImpl) Columns(ctx context.Context) ([]string, error) {
	schema, err := df.Schema(ctx)
	if err != nil {
		return nil, err
	}
	columns := make([]string, len(schema.Fields))
	for i, field := range schema.Fields {
		columns[i] = field.Name
	}
	return columns, nil
}

func (df *dataFrameImpl) Corr(ctx context.Context, col1, col2 string) (float64, error) {
	return df.CorrWithMethod(ctx, col1, col2, "pearson")
}

func (df *dataFrameImpl) CorrWithMethod(ctx context.Context, col1, col2 string, method string) (float64, error) {
	plan := &proto.Plan{
		OpType: &proto.Plan_Root{
			Root: &proto.Relation{
				Common: &proto.RelationCommon{
					PlanId: newPlanId(),
				},
				RelType: &proto.Relation_Corr{
					Corr: &proto.StatCorr{
						Input:  df.relation,
						Col1:   col1,
						Col2:   col2,
						Method: &method,
					},
				},
			},
		},
	}

	responseClient, err := df.session.client.ExecutePlan(ctx, plan)
	if err != nil {
		return 0, sparkerrors.WithType(fmt.Errorf("failed to execute plan: %w", err), sparkerrors.ExecutionError)
	}

	_, table, err := responseClient.ToTable()
	if err != nil {
		return 0, err
	}

	values, err := types.ReadArrowTableToRows(table)
	if err != nil {
		return 0, err
	}

	return values[0].At(0).(float64), nil
}

func (df *dataFrameImpl) Count(ctx context.Context) (int64, error) {
	res, err := df.GroupBy().Count(ctx)
	if err != nil {
		return 0, err
	}
	rows, err := res.Collect(ctx)
	if err != nil {
		return 0, err
	}

	return rows[0].At(0).(int64), nil
}

func (df *dataFrameImpl) Cov(ctx context.Context, col1, col2 string) (float64, error) {
	plan := &proto.Plan{
		OpType: &proto.Plan_Root{
			Root: &proto.Relation{
				Common: &proto.RelationCommon{
					PlanId: newPlanId(),
				},
				RelType: &proto.Relation_Cov{
					Cov: &proto.StatCov{
						Input: df.relation,
						Col1:  col1,
						Col2:  col2,
					},
				},
			},
		},
	}

	responseClient, err := df.session.client.ExecutePlan(ctx, plan)
	if err != nil {
		return 0, sparkerrors.WithType(fmt.Errorf("failed to execute plan: %w", err), sparkerrors.ExecutionError)
	}

	_, table, err := responseClient.ToTable()
	if err != nil {
		return 0, err
	}

	values, err := types.ReadArrowTableToRows(table)
	if err != nil {
		return 0, err
	}

	return values[0].At(0).(float64), nil
}

func (df *dataFrameImpl) PlanId() int64 {
	return df.relation.GetCommon().GetPlanId()
}

func (df *dataFrameImpl) SelectExpr(ctx context.Context, exprs ...string) (DataFrame, error) {
	expressions := make([]*proto.Expression, 0, len(exprs))
	for _, expr := range exprs {
		col := column.NewSQLExpression(expr)
		f, e := col.ToProto(ctx)
		if e != nil {
			return nil, e
		}
		expressions = append(expressions, f)
	}

	rel := &proto.Relation{
		Common: &proto.RelationCommon{
			PlanId: newPlanId(),
		},
		RelType: &proto.Relation_Project{
			Project: &proto.Project{
				Input:       df.relation,
				Expressions: expressions,
			},
		},
	}
	return NewDataFrame(df.session, rel), nil
}

func (df *dataFrameImpl) Alias(ctx context.Context, alias string) DataFrame {
	rel := &proto.Relation{
		Common: &proto.RelationCommon{
			PlanId: newPlanId(),
		},
		RelType: &proto.Relation_SubqueryAlias{
			SubqueryAlias: &proto.SubqueryAlias{
				Input: df.relation,
				Alias: alias,
			},
		},
	}
	return NewDataFrame(df.session, rel)
}

func (df *dataFrameImpl) CrossJoin(ctx context.Context, other DataFrame) DataFrame {
	otherDf := other.(*dataFrameImpl)
	rel := &proto.Relation{
		Common: &proto.RelationCommon{
			PlanId: newPlanId(),
		},
		RelType: &proto.Relation_Join{
			Join: &proto.Join{
				Left:     df.relation,
				Right:    otherDf.relation,
				JoinType: proto.Join_JOIN_TYPE_CROSS,
			},
		},
	}
	return NewDataFrame(df.session, rel)
}

// NewDataFrame creates a new DataFrame
func NewDataFrame(session *sparkSessionImpl, relation *proto.Relation) DataFrame {
	return &dataFrameImpl{
		session:  session,
		relation: relation,
	}
}

type consoleCollector struct{}

func (c consoleCollector) WriteRow(values []any) {
	fmt.Println(values...)
}

func (df *dataFrameImpl) Show(ctx context.Context, numRows int, truncate bool) error {
	return df.WriteResult(ctx, &consoleCollector{}, numRows, truncate)
}

func (df *dataFrameImpl) WriteResult(ctx context.Context, collector ResultCollector, numRows int, truncate bool) error {
	truncateValue := 0
	if truncate {
		truncateValue = 20
	}
	vertical := false

	plan := &proto.Plan{
		OpType: &proto.Plan_Root{
			Root: &proto.Relation{
				Common: &proto.RelationCommon{
					PlanId: newPlanId(),
				},
				RelType: &proto.Relation_ShowString{
					ShowString: &proto.ShowString{
						Input:    df.relation,
						NumRows:  int32(numRows),
						Truncate: int32(truncateValue),
						Vertical: vertical,
					},
				},
			},
		},
	}

	responseClient, err := df.session.client.ExecutePlan(ctx, plan)
	if err != nil {
		return sparkerrors.WithType(fmt.Errorf("failed to show dataframe: %w", err), sparkerrors.ExecutionError)
	}

	_, table, err := responseClient.ToTable()
	if err != nil {
		return err
	}

	rows, err := types.ReadArrowTableToRows(table)
	if err != nil {
		return err
	}

	for _, row := range rows {
		values := row.Values()
		collector.WriteRow(values)
	}
	return nil
}

func (df *dataFrameImpl) Schema(ctx context.Context) (*types.StructType, error) {
	response, err := df.session.client.AnalyzePlan(ctx, df.createPlan())
	if err != nil {
		return nil, sparkerrors.WithType(fmt.Errorf("failed to analyze plan: %w", err), sparkerrors.ExecutionError)
	}

	responseSchema := response.GetSchema().Schema
	return types.ConvertProtoDataTypeToStructType(responseSchema)
}

func (df *dataFrameImpl) Collect(ctx context.Context) ([]types.Row, error) {
	responseClient, err := df.session.client.ExecutePlan(ctx, df.createPlan())
	if err != nil {
		return nil, sparkerrors.WithType(fmt.Errorf("failed to execute plan: %w", err), sparkerrors.ExecutionError)
	}

	_, table, err := responseClient.ToTable()
	if err != nil {
		return nil, err
	}
	return types.ReadArrowTableToRows(table)
}

func (df *dataFrameImpl) Write() DataFrameWriter {
	return df.Writer()
}

func (df *dataFrameImpl) Writer() DataFrameWriter {
	return newDataFrameWriter(df.session, df.relation)
}

func (df *dataFrameImpl) CreateTempView(ctx context.Context, viewName string, replace, global bool) error {
	plan := &proto.Plan{
		OpType: &proto.Plan_Command{
			Command: &proto.Command{
				CommandType: &proto.Command_CreateDataframeView{
					CreateDataframeView: &proto.CreateDataFrameViewCommand{
						Input:    df.relation,
						Name:     viewName,
						Replace:  replace,
						IsGlobal: global,
					},
				},
			},
		},
	}

	responseClient, err := df.session.client.ExecutePlan(ctx, plan)
	if err != nil {
		return sparkerrors.WithType(fmt.Errorf("failed to create temp view %s: %w",
			viewName, err), sparkerrors.ExecutionError)
	}

	_, _, err = responseClient.ToTable()
	return err
}

func (df *dataFrameImpl) CreateOrReplaceTempView(ctx context.Context, viewName string) error {
	return df.CreateTempView(ctx, viewName, true, false)
}

func (df *dataFrameImpl) CreateGlobalTempView(ctx context.Context, viewName string) error {
	return df.CreateTempView(ctx, viewName, false, true)
}

func (df *dataFrameImpl) CreateOrReplaceGlobalTempView(ctx context.Context, viewName string) error {
	return df.CreateTempView(ctx, viewName, true, true)
}

func (df *dataFrameImpl) Repartition(ctx context.Context, numPartitions int, columns []string) (DataFrame, error) {
	var partitionExpressions []*proto.Expression
	if columns != nil {
		partitionExpressions = make([]*proto.Expression, 0, len(columns))
		for _, c := range columns {
			expr := &proto.Expression{
				ExprType: &proto.Expression_UnresolvedAttribute_{
					UnresolvedAttribute: &proto.Expression_UnresolvedAttribute{
						UnparsedIdentifier: c,
					},
				},
			}
			partitionExpressions = append(partitionExpressions, expr)
		}
	}
	return df.repartitionByExpressions(numPartitions, partitionExpressions)
}

func (df *dataFrameImpl) RepartitionByRange(ctx context.Context, numPartitions int, columns ...column.Convertible) (DataFrame, error) {
	var partitionExpressions []*proto.Expression
	if columns != nil {
		partitionExpressions = make([]*proto.Expression, 0, len(columns))
		for _, c := range columns {
			expr, err := c.ToProto(ctx)
			if err != nil {
				return nil, err
			}
			partitionExpressions = append(partitionExpressions, expr)
		}
	}
	return df.repartitionByExpressions(numPartitions, partitionExpressions)
}

func (df *dataFrameImpl) createPlan() *proto.Plan {
	return &proto.Plan{
		OpType: &proto.Plan_Root{
			Root: df.relation,
		},
	}
}

func (df *dataFrameImpl) repartitionByExpressions(numPartitions int,
	partitionExpressions []*proto.Expression,
) (DataFrame, error) {
	var numPartitionsPointerValue *int32
	if numPartitions != 0 {
		int32Value := int32(numPartitions)
		numPartitionsPointerValue = &int32Value
	}
	df.relation.GetRepartitionByExpression()
	newRelation := &proto.Relation{
		Common: &proto.RelationCommon{
			PlanId: newPlanId(),
		},
		RelType: &proto.Relation_RepartitionByExpression{
			RepartitionByExpression: &proto.RepartitionByExpression{
				Input:          df.relation,
				NumPartitions:  numPartitionsPointerValue,
				PartitionExprs: partitionExpressions,
			},
		},
	}
	return NewDataFrame(df.session, newRelation), nil
}

func (df *dataFrameImpl) Filter(ctx context.Context, condition column.Convertible) (DataFrame, error) {
	cnd, err := condition.ToProto(ctx)
	if err != nil {
		return nil, err
	}

	rel := &proto.Relation{
		Common: &proto.RelationCommon{
			PlanId: newPlanId(),
		},
		RelType: &proto.Relation_Filter{
			Filter: &proto.Filter{
				Input:     df.relation,
				Condition: cnd,
			},
		},
	}
	return NewDataFrame(df.session, rel), nil
}

func (df *dataFrameImpl) FilterByString(ctx context.Context, condition string) (DataFrame, error) {
	return df.Filter(ctx, column.NewColumn(column.NewSQLExpression(condition)))
}

func (df *dataFrameImpl) Select(ctx context.Context, columns ...column.Convertible) (DataFrame, error) {
	//
	if len(columns) == 0 {
		return df, nil
	}
	exprs := make([]*proto.Expression, 0, len(columns))
	for _, c := range columns {
		expr, err := c.ToProto(ctx)
		if err != nil {
			return nil, err
		}
		exprs = append(exprs, expr)
	}

	rel := &proto.Relation{
		Common: &proto.RelationCommon{
			PlanId: newPlanId(),
		},
		RelType: &proto.Relation_Project{
			Project: &proto.Project{
				Input:       df.relation,
				Expressions: exprs,
			},
		},
	}
	return NewDataFrame(df.session, rel), nil
}

// GroupBy groups the DataFrame by the specified columns so that aggregation
// can be performed on them. See GroupedData for all the available aggregate functions.
func (df *dataFrameImpl) GroupBy(cols ...column.Convertible) *GroupedData {
	return &GroupedData{
		df:           df,
		groupingCols: cols,
		groupType:    "groupby",
	}
}

func (df *dataFrameImpl) WithColumn(ctx context.Context, colName string, col column.Convertible) (DataFrame, error) {
	return df.WithColumns(ctx, column.WithAlias(colName, col))
}

func (df *dataFrameImpl) WithColumns(ctx context.Context, cols ...column.Alias) (DataFrame, error) {
	// Convert all columns to proto expressions and the corresponding alias:
	aliases := make([]*proto.Expression_Alias, 0, len(cols))
	for _, col := range cols {
		expr, err := col.ToProto(ctx)
		if err != nil {
			return nil, err
		}
		// The alias must be an alias expression.
		alias := expr.GetAlias()
		aliases = append(aliases, alias)
	}

	rel := &proto.Relation{
		Common: &proto.RelationCommon{
			PlanId: newPlanId(),
		},
		RelType: &proto.Relation_WithColumns{
			WithColumns: &proto.WithColumns{
				Input:   df.relation,
				Aliases: aliases,
			},
		},
	}
	return NewDataFrame(df.session, rel), nil
}

func (df *dataFrameImpl) WithColumnRenamed(ctx context.Context, existingName, newName string) (DataFrame, error) {
	return df.WithColumnsRenamed(ctx, map[string]string{existingName: newName})
}

func (df *dataFrameImpl) WithColumnsRenamed(ctx context.Context, colsMap map[string]string) (DataFrame, error) {
	rel := &proto.Relation{
		Common: &proto.RelationCommon{
			PlanId: newPlanId(),
		},
		RelType: &proto.Relation_WithColumnsRenamed{
			WithColumnsRenamed: &proto.WithColumnsRenamed{
				Input:            df.relation,
				RenameColumnsMap: colsMap,
			},
		},
	}
	return NewDataFrame(df.session, rel), nil
}

func (df *dataFrameImpl) WithMetadata(ctx context.Context, metadata map[string]string) (DataFrame, error) {
	// WithMetadata works the same way as with columns but extracts the column reference from the DataFrame
	// and injects it back into the projection.
	aliases := make([]*proto.Expression_Alias, 0, len(metadata))
	for colName, metadata := range metadata {
		expr := column.OfDF(df, colName)
		exprProto, err := expr.ToProto(ctx)
		if err != nil {
			return nil, err
		}
		alias := &proto.Expression_Alias{
			Expr:     exprProto,
			Name:     []string{colName},
			Metadata: &metadata,
		}
		aliases = append(aliases, alias)
	}
	rel := &proto.Relation{
		Common: &proto.RelationCommon{
			PlanId: newPlanId(),
		},
		RelType: &proto.Relation_WithColumns{
			WithColumns: &proto.WithColumns{
				Input:   df.relation,
				Aliases: aliases,
			},
		},
	}
	return NewDataFrame(df.session, rel), nil
}

func (df *dataFrameImpl) WithWatermark(ctx context.Context, eventTime string, delayThreshold string) (DataFrame, error) {
	rel := &proto.Relation{
		Common: &proto.RelationCommon{
			PlanId: newPlanId(),
		},
		RelType: &proto.Relation_WithWatermark{
			WithWatermark: &proto.WithWatermark{
				Input:          df.relation,
				EventTime:      eventTime,
				DelayThreshold: delayThreshold,
			},
		},
	}
	return NewDataFrame(df.session, rel), nil
}

func (df *dataFrameImpl) Where(ctx context.Context, condition string) (DataFrame, error) {
	return df.FilterByString(ctx, condition)
}

func (df *dataFrameImpl) Drop(ctx context.Context, columns ...column.Convertible) (DataFrame, error) {
	exprs := make([]*proto.Expression, 0, len(columns))
	for _, c := range columns {
		e, err := c.ToProto(ctx)
		if err != nil {
			return nil, err
		}
		exprs = append(exprs, e)
	}

	rel := &proto.Relation{
		Common: &proto.RelationCommon{
			PlanId: newPlanId(),
		},
		RelType: &proto.Relation_Drop{
			Drop: &proto.Drop{
				Input:   df.relation,
				Columns: exprs,
			},
		},
	}
	return NewDataFrame(df.session, rel), nil
}

func (df *dataFrameImpl) DropByName(ctx context.Context, columns ...string) (DataFrame, error) {
	rel := &proto.Relation{
		Common: &proto.RelationCommon{
			PlanId: newPlanId(),
		},
		RelType: &proto.Relation_Drop{
			Drop: &proto.Drop{
				Input:       df.relation,
				ColumnNames: columns,
			},
		},
	}
	return NewDataFrame(df.session, rel), nil
}

func (df *dataFrameImpl) DropDuplicates(ctx context.Context, columns ...string) (DataFrame, error) {
	withinWatermark := false
	allColumnsAsKeys := len(columns) == 0
	rel := &proto.Relation{
		Common: &proto.RelationCommon{
			PlanId: newPlanId(),
		},
		RelType: &proto.Relation_Deduplicate{
			Deduplicate: &proto.Deduplicate{
				Input:            df.relation,
				ColumnNames:      columns,
				WithinWatermark:  &withinWatermark,
				AllColumnsAsKeys: &allColumnsAsKeys,
			},
		},
	}
	return NewDataFrame(df.session, rel), nil
}

func (df *dataFrameImpl) Tail(ctx context.Context, limit int32) ([]types.Row, error) {
	rel := &proto.Relation{
		Common: &proto.RelationCommon{
			PlanId: newPlanId(),
		},
		RelType: &proto.Relation_Tail{
			Tail: &proto.Tail{
				Input: df.relation,
				Limit: limit,
			},
		},
	}
	data := NewDataFrame(df.session, rel)
	return data.Collect(ctx)
}

func (df *dataFrameImpl) Limit(ctx context.Context, limit int32) DataFrame {
	rel := &proto.Relation{
		Common: &proto.RelationCommon{
			PlanId: newPlanId(),
		},
		RelType: &proto.Relation_Limit{
			Limit: &proto.Limit{
				Input: df.relation,
				Limit: limit,
			},
		},
	}
	return NewDataFrame(df.session, rel)
}

func (df *dataFrameImpl) Head(ctx context.Context, limit int32) ([]types.Row, error) {
	return df.Limit(ctx, limit).Collect(ctx)
}

func (df *dataFrameImpl) Take(ctx context.Context, limit int32) ([]types.Row, error) {
	return df.Limit(ctx, limit).Collect(ctx)
}

func (df *dataFrameImpl) ToArrow(ctx context.Context) (*arrow.Table, error) {
	responseClient, err := df.session.client.ExecutePlan(ctx, df.createPlan())
	if err != nil {
		return nil, sparkerrors.WithType(fmt.Errorf("failed to execute plan: %w", err), sparkerrors.ExecutionError)
	}

	_, table, err := responseClient.ToTable()
	if err != nil {
		return nil, err
	}

	return &table, nil
}

func (df *dataFrameImpl) UnionAll(ctx context.Context, other DataFrame) DataFrame {
	otherDf := other.(*dataFrameImpl)
	isAll := true
	rel := &proto.Relation{
		Common: &proto.RelationCommon{
			PlanId: newPlanId(),
		},
		RelType: &proto.Relation_SetOp{
			SetOp: &proto.SetOperation{
				LeftInput:  df.relation,
				RightInput: otherDf.relation,
				SetOpType:  proto.SetOperation_SET_OP_TYPE_UNION,
				IsAll:      &isAll,
			},
		},
	}
	return NewDataFrame(df.session, rel)
}

func (df *dataFrameImpl) Union(ctx context.Context, other DataFrame) DataFrame {
	return df.UnionAll(ctx, other)
}

func (df *dataFrameImpl) UnionByName(ctx context.Context, other DataFrame) DataFrame {
	otherDf := other.(*dataFrameImpl)
	byName := true
	allowMissingColumns := false
	rel := &proto.Relation{
		Common: &proto.RelationCommon{
			PlanId: newPlanId(),
		},
		RelType: &proto.Relation_SetOp{
			SetOp: &proto.SetOperation{
				LeftInput:           df.relation,
				RightInput:          otherDf.relation,
				SetOpType:           proto.SetOperation_SET_OP_TYPE_UNION,
				ByName:              &byName,
				AllowMissingColumns: &allowMissingColumns,
			},
		},
	}
	return NewDataFrame(df.session, rel)
}

func (df *dataFrameImpl) UnionByNameWithMissingColumns(ctx context.Context, other DataFrame) DataFrame {
	otherDf := other.(*dataFrameImpl)
	byName := true
	allowMissingColumns := true
	rel := &proto.Relation{
		Common: &proto.RelationCommon{
			PlanId: newPlanId(),
		},
		RelType: &proto.Relation_SetOp{
			SetOp: &proto.SetOperation{
				LeftInput:           df.relation,
				RightInput:          otherDf.relation,
				SetOpType:           proto.SetOperation_SET_OP_TYPE_UNION,
				ByName:              &byName,
				AllowMissingColumns: &allowMissingColumns,
			},
		},
	}
	return NewDataFrame(df.session, rel)
}

func (df *dataFrameImpl) ExceptAll(ctx context.Context, other DataFrame) DataFrame {
	otherDf := other.(*dataFrameImpl)
	isAll := true
	rel := &proto.Relation{
		Common: &proto.RelationCommon{
			PlanId: newPlanId(),
		},
		RelType: &proto.Relation_SetOp{
			SetOp: &proto.SetOperation{
				LeftInput:  df.relation,
				RightInput: otherDf.relation,
				SetOpType:  proto.SetOperation_SET_OP_TYPE_EXCEPT,
				IsAll:      &isAll,
			},
		},
	}
	return NewDataFrame(df.session, rel)
}

func (df *dataFrameImpl) Subtract(ctx context.Context, other DataFrame) DataFrame {
	otherDf := other.(*dataFrameImpl)
	isAll := false
	rel := &proto.Relation{
		Common: &proto.RelationCommon{
			PlanId: newPlanId(),
		},
		RelType: &proto.Relation_SetOp{
			SetOp: &proto.SetOperation{
				LeftInput:  df.relation,
				RightInput: otherDf.relation,
				SetOpType:  proto.SetOperation_SET_OP_TYPE_EXCEPT,
				IsAll:      &isAll,
			},
		},
	}
	return NewDataFrame(df.session, rel)
}

func (df *dataFrameImpl) Intersect(ctx context.Context, other DataFrame) DataFrame {
	otherDf := other.(*dataFrameImpl)
	isAll := false
	rel := &proto.Relation{
		Common: &proto.RelationCommon{
			PlanId: newPlanId(),
		},
		RelType: &proto.Relation_SetOp{
			SetOp: &proto.SetOperation{
				LeftInput:  df.relation,
				RightInput: otherDf.relation,
				SetOpType:  proto.SetOperation_SET_OP_TYPE_INTERSECT,
				IsAll:      &isAll,
			},
		},
	}
	return NewDataFrame(df.session, rel)
}

func (df *dataFrameImpl) IntersectAll(ctx context.Context, other DataFrame) DataFrame {
	otherDf := other.(*dataFrameImpl)
	isAll := true
	rel := &proto.Relation{
		Common: &proto.RelationCommon{
			PlanId: newPlanId(),
		},
		RelType: &proto.Relation_SetOp{
			SetOp: &proto.SetOperation{
				LeftInput:  df.relation,
				RightInput: otherDf.relation,
				SetOpType:  proto.SetOperation_SET_OP_TYPE_INTERSECT,
				IsAll:      &isAll,
			},
		},
	}
	return NewDataFrame(df.session, rel)
}

func (df *dataFrameImpl) Sort(ctx context.Context, columns ...column.Convertible) (DataFrame, error) {
	globalSort := true
	sortExprs := make([]*proto.Expression_SortOrder, 0, len(columns))
	for _, c := range columns {
		expr, err := c.ToProto(ctx)
		if err != nil {
			return nil, err
		}
		so := expr.GetSortOrder()
		if so == nil {
			return nil, sparkerrors.WithType(fmt.Errorf(
				"sort expression must not be nil"), sparkerrors.InvalidArgumentError)
		}
		sortExprs = append(sortExprs, so)
	}

	rel := &proto.Relation{
		Common: &proto.RelationCommon{
			PlanId: newPlanId(),
		},
		RelType: &proto.Relation_Sort{
			Sort: &proto.Sort{
				Input:    df.relation,
				Order:    sortExprs,
				IsGlobal: &globalSort,
			},
		},
	}
	return NewDataFrame(df.session, rel), nil
}

func (df *dataFrameImpl) SortWithinPartitions(ctx context.Context, columns ...column.Convertible) (DataFrame, error) {
	globalSort := false
	sortExprs := make([]*proto.Expression_SortOrder, 0, len(columns))
	for _, c := range columns {
		expr, err := c.ToProto(ctx)
		if err != nil {
			return nil, err
		}
		sortExprs = append(sortExprs, expr.GetSortOrder())
	}

	rel := &proto.Relation{
		Common: &proto.RelationCommon{
			PlanId: newPlanId(),
		},
		RelType: &proto.Relation_Sort{
			Sort: &proto.Sort{
				Input:    df.relation,
				Order:    sortExprs,
				IsGlobal: &globalSort,
			},
		},
	}
	return NewDataFrame(df.session, rel), nil
}

func (df *dataFrameImpl) OrderBy(ctx context.Context, columns ...column.Convertible) (DataFrame, error) {
	return df.Sort(ctx, columns...)
}

func (df *dataFrameImpl) Explain(ctx context.Context, explainMode utils.ExplainMode) (string, error) {
	plan := df.createPlan()

	responseClient, err := df.session.client.Explain(ctx, plan, explainMode)
	if err != nil {
		return "", sparkerrors.WithType(fmt.Errorf("failed to execute plan: %w", err), sparkerrors.ExecutionError)
	}
	return responseClient.GetExplain().GetExplainString(), nil
}

func (df *dataFrameImpl) Persist(ctx context.Context, storageLevel utils.StorageLevel) error {
	plan := &proto.Plan{
		OpType: &proto.Plan_Root{
			Root: df.relation,
		},
	}
	return df.session.client.Persist(ctx, plan, storageLevel)
}

func (df *dataFrameImpl) Cache(ctx context.Context) error {
	return df.Persist(ctx, utils.StorageLevelMemoryOnly)
}

func (df *dataFrameImpl) Unpersist(ctx context.Context) error {
	plan := &proto.Plan{
		OpType: &proto.Plan_Root{
			Root: df.relation,
		},
	}
	return df.session.client.Unpersist(ctx, plan)
}

func (df *dataFrameImpl) GetStorageLevel(ctx context.Context) (*utils.StorageLevel, error) {
	plan := &proto.Plan{
		OpType: &proto.Plan_Root{
			Root: df.relation,
		},
	}
	return df.session.client.GetStorageLevel(ctx, plan)
}

func (df *dataFrameImpl) SameSemantics(ctx context.Context, other DataFrame) (bool, error) {
	otherDf := other.(*dataFrameImpl)
	plan := &proto.Plan{
		OpType: &proto.Plan_Root{
			Root: df.relation,
		},
	}
	otherPlan := &proto.Plan{
		OpType: &proto.Plan_Root{
			Root: otherDf.relation,
		},
	}
	return df.session.client.SameSemantics(ctx, plan, otherPlan)
}

func (df *dataFrameImpl) SemanticHash(ctx context.Context) (int32, error) {
	plan := &proto.Plan{
		OpType: &proto.Plan_Root{
			Root: df.relation,
		},
	}
	return df.session.client.SemanticHash(ctx, plan)
}

func (df *dataFrameImpl) Join(ctx context.Context, other DataFrame, onExpr column.Convertible, joinType utils.JoinType) (DataFrame, error) {
	otherDf := other.(*dataFrameImpl)
	onExpression, err := onExpr.ToProto(ctx)
	if err != nil {
		return nil, err
	}
	joinTypeProto := utils.ToProtoJoinType(joinType)
	rel := &proto.Relation{
		Common: &proto.RelationCommon{
			PlanId: newPlanId(),
		},
		RelType: &proto.Relation_Join{
			Join: &proto.Join{
				Left:          df.relation,
				Right:         otherDf.relation,
				JoinType:      joinTypeProto,
				JoinCondition: onExpression,
			},
		},
	}
	return NewDataFrame(df.session, rel), nil
}

func (df *dataFrameImpl) CrossTab(ctx context.Context, col1, col2 string) DataFrame {
	rel := &proto.Relation{
		Common: &proto.RelationCommon{
			PlanId: newPlanId(),
		},

		RelType: &proto.Relation_Crosstab{
			Crosstab: &proto.StatCrosstab{
				Input: df.relation,
				Col1:  col1,
				Col2:  col2,
			},
		},
	}
	return NewDataFrame(df.session, rel)
}

func (df *dataFrameImpl) Cube(ctx context.Context, cols ...column.Convertible) *GroupedData {
	return &GroupedData{
		df:           df,
		groupingCols: cols,
		groupType:    "cube",
	}
}

func (df *dataFrameImpl) Rollup(ctx context.Context, cols ...column.Convertible) *GroupedData {
	return &GroupedData{
		df:           df,
		groupingCols: cols,
		groupType:    "rollup",
	}
}

func (df *dataFrameImpl) Describe(ctx context.Context, cols ...string) DataFrame {
	rel := &proto.Relation{
		Common: &proto.RelationCommon{
			PlanId: newPlanId(),
		},

		RelType: &proto.Relation_Describe{
			Describe: &proto.StatDescribe{
				Input: df.relation,
				Cols:  cols,
			},
		},
	}
	return NewDataFrame(df.session, rel)
}

func (df *dataFrameImpl) Distinct(ctx context.Context) DataFrame {
	allColumnsAsKeys := true
	rel := &proto.Relation{
		Common: &proto.RelationCommon{
			PlanId: newPlanId(),
		},
		RelType: &proto.Relation_Deduplicate{
			Deduplicate: &proto.Deduplicate{
				Input:            df.relation,
				AllColumnsAsKeys: &allColumnsAsKeys,
			},
		},
	}
	return NewDataFrame(df.session, rel)
}

func (df *dataFrameImpl) First(ctx context.Context) (types.Row, error) {
	rows, err := df.Head(ctx, 1)
	if err != nil {
		return nil, err
	}
	return rows[0], nil
}

func (df *dataFrameImpl) FreqItems(ctx context.Context, cols ...string) DataFrame {
	return df.FreqItemsWithSupport(ctx, 0.01, cols...)
}

func (df *dataFrameImpl) FreqItemsWithSupport(ctx context.Context, support float64, cols ...string) DataFrame {
	rel := &proto.Relation{
		Common: &proto.RelationCommon{
			PlanId: newPlanId(),
		},

		RelType: &proto.Relation_FreqItems{
			FreqItems: &proto.StatFreqItems{
				Input:   df.relation,
				Cols:    cols,
				Support: &support,
			},
		},
	}
	return NewDataFrame(df.session, rel)
}

func (df *dataFrameImpl) IsEmpty(ctx context.Context) (bool, error) {
	d, err := df.Select(ctx)
	if err != nil {
		return false, err
	}
	rows, err := d.Take(ctx, int32(1))
	if err != nil {
		return false, err
	}
	return len(rows) == 0, nil
}

func (df *dataFrameImpl) Offset(ctx context.Context, offset int32) DataFrame {
	rel := &proto.Relation{
		Common: &proto.RelationCommon{
			PlanId: newPlanId(),
		},

		RelType: &proto.Relation_Offset{
			Offset: &proto.Offset{
				Input:  df.relation,
				Offset: offset,
			},
		},
	}
	return NewDataFrame(df.session, rel)
}

func (df *dataFrameImpl) RandomSplit(ctx context.Context, weights []float64) ([]DataFrame, error) {
	// Check that we don't have negative weights:
	total := 0.0
	for _, w := range weights {
		if w < 0.0 {
			return nil, sparkerrors.WithType(fmt.Errorf("weights must not be negative"), sparkerrors.InvalidArgumentError)
		}
		total += w
	}
	seed := rand.Int64()
	normalizedWeights := make([]float64, len(weights))
	for i, w := range weights {
		normalizedWeights[i] = w / total
	}

	// Calculate the cumulative sum of the weights:
	cumulativeWeights := make([]float64, len(weights)+1)
	cumulativeWeights[0] = 0.0
	for i := 0; i < len(normalizedWeights); i++ {
		cumulativeWeights[i+1] = cumulativeWeights[i] + normalizedWeights[i]
	}

	// Iterate over cumulative weights as the boundaries of the interval and create the dataframes:
	dataFrames := make([]DataFrame, len(weights))
	withReplacement := false
	for i := 1; i < len(cumulativeWeights); i++ {
		sampleRelation := &proto.Relation{
			Common: &proto.RelationCommon{
				PlanId: newPlanId(),
			},
			RelType: &proto.Relation_Sample{
				Sample: &proto.Sample{
					Input:              df.relation,
					LowerBound:         cumulativeWeights[i-1],
					UpperBound:         cumulativeWeights[i],
					WithReplacement:    &withReplacement,
					Seed:               &seed,
					DeterministicOrder: true,
				},
			},
		}
		dataFrames[i-1] = NewDataFrame(df.session, sampleRelation)
	}
	return dataFrames, nil
}

func (df *dataFrameImpl) Summary(ctx context.Context, statistics ...string) DataFrame {
	rel := &proto.Relation{
		Common: &proto.RelationCommon{
			PlanId: newPlanId(),
		},

		RelType: &proto.Relation_Summary{
			Summary: &proto.StatSummary{
				Input:      df.relation,
				Statistics: statistics,
			},
		},
	}
	return NewDataFrame(df.session, rel)
}

func (df *dataFrameImpl) Replace(ctx context.Context,
	toReplace []types.PrimitiveTypeLiteral, values []types.PrimitiveTypeLiteral, cols ...string,
) (DataFrame, error) {
	if len(toReplace) != len(values) {
		return nil, sparkerrors.WithType(fmt.Errorf(
			"toReplace and values must have the same length"), sparkerrors.InvalidArgumentError)
	}

	toReplaceExprs := make([]*proto.Expression, 0, len(toReplace))
	for _, c := range toReplace {
		expr, err := c.ToProto(ctx)
		if err != nil {
			return nil, err
		}
		toReplaceExprs = append(toReplaceExprs, expr)
	}

	valuesExprs := make([]*proto.Expression, 0, len(values))
	for _, c := range values {
		expr, err := c.ToProto(ctx)
		if err != nil {
			return nil, err
		}
		valuesExprs = append(valuesExprs, expr)
	}

	// Create a list of NAReplace expressions.
	replacements := make([]*proto.NAReplace_Replacement, 0, len(toReplace))
	for i := 0; i < len(toReplace); i++ {
		replacement := &proto.NAReplace_Replacement{
			OldValue: toReplaceExprs[i].GetLiteral(),
			NewValue: valuesExprs[i].GetLiteral(),
		}
		replacements = append(replacements, replacement)
	}

	rel := &proto.Relation{
		Common: &proto.RelationCommon{
			PlanId: newPlanId(),
		},

		RelType: &proto.Relation_Replace{
			Replace: &proto.NAReplace{
				Input:        df.relation,
				Replacements: replacements,
				Cols:         cols,
			},
		},
	}
	return NewDataFrame(df.session, rel), nil
}

func (df *dataFrameImpl) Melt(ctx context.Context,
	ids []column.Convertible,
	values []column.Convertible,
	variableColumnName string,
	valueColumnName string,
) (DataFrame, error) {
	return df.Unpivot(ctx, ids, values, variableColumnName, valueColumnName)
}

func (df *dataFrameImpl) Unpivot(ctx context.Context,
	ids []column.Convertible,
	values []column.Convertible,
	variableColumnName string,
	valueColumnName string,
) (DataFrame, error) {
	idExprs := make([]*proto.Expression, 0, len(ids))
	for _, id := range ids {
		expr, err := id.ToProto(ctx)
		if err != nil {
			return nil, err
		}
		idExprs = append(idExprs, expr)
	}

	valueExprs := make([]*proto.Expression, 0, len(values))
	for _, value := range values {
		expr, err := value.ToProto(ctx)
		if err != nil {
			return nil, err
		}
		valueExprs = append(valueExprs, expr)
	}

	rel := &proto.Relation{
		Common: &proto.RelationCommon{
			PlanId: newPlanId(),
		},

		RelType: &proto.Relation_Unpivot{
			Unpivot: &proto.Unpivot{
				Input: df.relation,
				Ids:   idExprs,
				Values: &proto.Unpivot_Values{
					Values: valueExprs,
				},
				VariableColumnName: variableColumnName,
				ValueColumnName:    valueColumnName,
			},
		},
	}
	return NewDataFrame(df.session, rel), nil
}

func makeDataframeWithFillNaRelation(df *dataFrameImpl, values []*proto.Expression_Literal, columns []string) DataFrame {
	rel := &proto.Relation{
		Common: &proto.RelationCommon{
			PlanId: newPlanId(),
		},
		RelType: &proto.Relation_FillNa{
			FillNa: &proto.NAFill{
				Input:  df.relation,
				Cols:   columns,
				Values: values,
			},
		},
	}
	return NewDataFrame(df.session, rel)
}

func (df *dataFrameImpl) FillNa(ctx context.Context, value types.PrimitiveTypeLiteral, columns ...string) (DataFrame, error) {
	valueLiteral, err := value.ToProto(ctx)
	if err != nil {
		return nil, err
	}
	return makeDataframeWithFillNaRelation(df, []*proto.Expression_Literal{
		valueLiteral.GetLiteral(),
	}, columns), nil
}

func (df *dataFrameImpl) FillNaWithValues(ctx context.Context,
	values map[string]types.PrimitiveTypeLiteral,
) (DataFrame, error) {
	valueLiterals := make([]*proto.Expression_Literal, 0, len(values))
	columns := make([]string, 0, len(values))
	for k, v := range values {
		valueLiteral, err := v.ToProto(ctx)
		if err != nil {
			return nil, err
		}
		valueLiterals = append(valueLiterals, valueLiteral.GetLiteral())
		columns = append(columns, k)
	}
	return makeDataframeWithFillNaRelation(df, valueLiterals, columns), nil
}

<<<<<<< HEAD
func (df *dataFrameImpl) Stat() DataFrameStatFunctions {
	return &dataFrameStatFunctionsImpl{df: df}
}

func (df *dataFrameImpl) ApproxQuantile(ctx context.Context, probabilities []float64,
	relativeError float64, cols ...string,
) ([][]float64, error) {
=======
func (df *dataFrameImpl) Agg(ctx context.Context, cols ...column.Convertible) (DataFrame, error) {
	return df.GroupBy().Agg(ctx, cols...)
}

func (df *dataFrameImpl) AggWithMap(ctx context.Context, exprs map[string]string) (DataFrame, error) {
	funs := make([]column.Convertible, 0)
	for k, v := range exprs {
		// Convert the column name to a column expression.
		col := column.OfDF(df, k)
		// Convert the value string to an unresolved function name.
		fun := column.NewUnresolvedFunctionWithColumns(v, col)
		funs = append(funs, fun)
	}
	return df.Agg(ctx, funs...)
}

func (df *dataFrameImpl) DropNa(ctx context.Context, subset ...string) (DataFrame, error) {
>>>>>>> 7cc2cbcb
	rel := &proto.Relation{
		Common: &proto.RelationCommon{
			PlanId: newPlanId(),
		},
<<<<<<< HEAD
		RelType: &proto.Relation_ApproxQuantile{
			ApproxQuantile: &proto.StatApproxQuantile{
				Input:         df.relation,
				Probabilities: probabilities,
				RelativeError: relativeError,
				Cols:          cols,
			},
		},
	}
	data := NewDataFrame(df.session, rel)
	rows, err := data.Collect(ctx)
	if err != nil {
		return nil, err
	}

	// The result structure is a bit weird here, essentially it returns exactly one row with
	// the quantiles.
	// Inside the row is a list of nested arroys that contain the quantiles. The first column is the
	// first nested array, the second column is the second nested array and so on.

	nested := rows[0].At(0).([]interface{})
	result := make([][]float64, len(nested))
	for i := 0; i < len(nested); i++ {
		tmp := nested[i].([]interface{})
		result[i] = make([]float64, len(tmp))
		for j := 0; j < len(tmp); j++ {
			f, ok := tmp[j].(float64)
			if !ok {
				return nil, sparkerrors.WithType(fmt.Errorf(
					"failed to cast to float64"), sparkerrors.ExecutionError)
			}
			result[i][j] = f
		}
	}
	return result, nil
=======
		RelType: &proto.Relation_DropNa{
			DropNa: &proto.NADrop{
				Input: df.relation,
				Cols:  subset,
			},
		},
	}
	return NewDataFrame(df.session, rel), nil
}

func (df *dataFrameImpl) DropNaAll(ctx context.Context, subset ...string) (DataFrame, error) {
	return df.DropNaWithThreshold(ctx, 1, subset...)
}

func (df *dataFrameImpl) DropNaWithThreshold(ctx context.Context, thresh int32, subset ...string) (DataFrame, error) {
	rel := &proto.Relation{
		Common: &proto.RelationCommon{
			PlanId: newPlanId(),
		},
		RelType: &proto.Relation_DropNa{
			DropNa: &proto.NADrop{
				Input:       df.relation,
				MinNonNulls: &thresh,
				Cols:        subset,
			},
		},
	}
	return NewDataFrame(df.session, rel), nil
}

func (df *dataFrameImpl) Na() DataFrameNaFunctions {
	return &dataFrameNaFunctionsImpl{dataFrame: df}
>>>>>>> 7cc2cbcb
}<|MERGE_RESOLUTION|>--- conflicted
+++ resolved
@@ -1546,15 +1546,10 @@
 	return makeDataframeWithFillNaRelation(df, valueLiterals, columns), nil
 }
 
-<<<<<<< HEAD
 func (df *dataFrameImpl) Stat() DataFrameStatFunctions {
 	return &dataFrameStatFunctionsImpl{df: df}
 }
 
-func (df *dataFrameImpl) ApproxQuantile(ctx context.Context, probabilities []float64,
-	relativeError float64, cols ...string,
-) ([][]float64, error) {
-=======
 func (df *dataFrameImpl) Agg(ctx context.Context, cols ...column.Convertible) (DataFrame, error) {
 	return df.GroupBy().Agg(ctx, cols...)
 }
@@ -1571,13 +1566,13 @@
 	return df.Agg(ctx, funs...)
 }
 
-func (df *dataFrameImpl) DropNa(ctx context.Context, subset ...string) (DataFrame, error) {
->>>>>>> 7cc2cbcb
-	rel := &proto.Relation{
-		Common: &proto.RelationCommon{
-			PlanId: newPlanId(),
-		},
-<<<<<<< HEAD
+func (df *dataFrameImpl) ApproxQuantile(ctx context.Context, probabilities []float64,
+	relativeError float64, cols ...string,
+) ([][]float64, error) {
+  rel := &proto.Relation{
+	  Common: &proto.RelationCommon{
+		  PlanId: newPlanId(),
+		},    
 		RelType: &proto.Relation_ApproxQuantile{
 			ApproxQuantile: &proto.StatApproxQuantile{
 				Input:         df.relation,
@@ -1613,7 +1608,13 @@
 		}
 	}
 	return result, nil
-=======
+}
+
+func (df *dataFrameImpl) DropNa(ctx context.Context, subset ...string) (DataFrame, error) {
+  rel := &proto.Relation{
+	  Common: &proto.RelationCommon{
+	    PlanId: newPlanId(),
+		},
 		RelType: &proto.Relation_DropNa{
 			DropNa: &proto.NADrop{
 				Input: df.relation,
@@ -1646,5 +1647,4 @@
 
 func (df *dataFrameImpl) Na() DataFrameNaFunctions {
 	return &dataFrameNaFunctionsImpl{dataFrame: df}
->>>>>>> 7cc2cbcb
 }