//
// Licensed to the Apache Software Foundation (ASF) under one or more
// contributor license agreements.  See the NOTICE file distributed with
// this work for additional information regarding copyright ownership.
// The ASF licenses this file to You under the Apache License, Version 2.0
// (the "License"); you may not use this file except in compliance with
// the License.  You may obtain a copy of the License at
//
//    http://www.apache.org/licenses/LICENSE-2.0
//
// Unless required by applicable law or agreed to in writing, software
// distributed under the License is distributed on an "AS IS" BASIS,
// WITHOUT WARRANTIES OR CONDITIONS OF ANY KIND, either express or implied.
// See the License for the specific language governing permissions and
// limitations under the License.

package sql

import (
	"context"
	"fmt"

	"github.com/apache/spark-connect-go/v35/spark/sql/column"

	"github.com/apache/spark-connect-go/v35/spark/sql/types"

	proto "github.com/apache/spark-connect-go/v35/internal/generated"
	"github.com/apache/spark-connect-go/v35/spark/sparkerrors"
)

// ResultCollector receives a stream of result rows
type ResultCollector interface {
	// WriteRow receives a single row from the data frame
	WriteRow(values []any)
}

// DataFrame is a wrapper for data frame, representing a distributed collection of data row.
type DataFrame interface {
	// PlanId returns the plan id of the data frame.
	PlanId() int64
	// WriteResult streams the data frames to a result collector
	WriteResult(ctx context.Context, collector ResultCollector, numRows int, truncate bool) error
	// Show uses WriteResult to write the data frames to the console output.
	Show(ctx context.Context, numRows int, truncate bool) error
	// Schema returns the schema for the current data frame.
	Schema(ctx context.Context) (*types.StructType, error)
	// Collect returns the data rows of the current data frame.
	Collect(ctx context.Context) ([]Row, error)
	// Writer returns a data frame writer, which could be used to save data frame to supported storage.
	Writer() DataFrameWriter
	// Write is an alias for Writer
	// Deprecated: Use Writer
	Write() DataFrameWriter
	// CreateTempView creates or replaces a temporary view.
	CreateTempView(ctx context.Context, viewName string, replace, global bool) error
	// Repartition re-partitions a data frame.
	Repartition(ctx context.Context, numPartitions int, columns []string) (DataFrame, error)
	// RepartitionByRange re-partitions a data frame by range partition.
	RepartitionByRange(ctx context.Context, numPartitions int, columns ...column.Convertible) (DataFrame, error)
	// Filter filters the data frame by a column condition.
	Filter(ctx context.Context, condition column.Convertible) (DataFrame, error)
	// FilterByString filters the data frame by a string condition.
<<<<<<< HEAD
	FilterByString(condition string) (DataFrame, error)
	// Col returns a column by name.
	Col(name string) (column.Column, error)
=======
	FilterByString(ctx context.Context, condition string) (DataFrame, error)
>>>>>>> 594f0b74
	// Select projects a list of columns from the DataFrame
	Select(ctx context.Context, columns ...column.Convertible) (DataFrame, error)
	// SelectExpr projects a list of columns from the DataFrame by string expressions
	SelectExpr(ctx context.Context, exprs ...string) (DataFrame, error)
	// Alias creates a new DataFrame with the specified subquery alias
	Alias(ctx context.Context, alias string) DataFrame
	// CrossJoin joins the current DataFrame with another DataFrame using the cross product
<<<<<<< HEAD
	CrossJoin(other DataFrame) DataFrame
	// GroupBy groups the DataFrame by the spcified columns so that the aggregation
	// can be performed on them. See GroupedData for all the available aggregate functions.
	GroupBy(cols ...column.Column) *GroupedData
}

type RangePartitionColumn struct {
	Name       string
	Descending bool
=======
	CrossJoin(ctx context.Context, other DataFrame) DataFrame
>>>>>>> 594f0b74
}

// dataFrameImpl is an implementation of DataFrame interface.
type dataFrameImpl struct {
	session  *sparkSessionImpl
	relation *proto.Relation // TODO change to proto.Plan?
}

func (df *dataFrameImpl) PlanId() int64 {
	return df.relation.GetCommon().GetPlanId()
}

func (df *dataFrameImpl) SelectExpr(ctx context.Context, exprs ...string) (DataFrame, error) {
	expressions := make([]*proto.Expression, 0, len(exprs))
	for _, expr := range exprs {
		col := column.NewSQLExpression(expr)
		f, e := col.ToProto(ctx)
		if e != nil {
			return nil, e
		}
		expressions = append(expressions, f)
	}

	rel := &proto.Relation{
		Common: &proto.RelationCommon{
			PlanId: newPlanId(),
		},
		RelType: &proto.Relation_Project{
			Project: &proto.Project{
				Input:       df.relation,
				Expressions: expressions,
			},
		},
	}
	return NewDataFrame(df.session, rel), nil
}

func (df *dataFrameImpl) Alias(ctx context.Context, alias string) DataFrame {
	rel := &proto.Relation{
		Common: &proto.RelationCommon{
			PlanId: newPlanId(),
		},
		RelType: &proto.Relation_SubqueryAlias{
			SubqueryAlias: &proto.SubqueryAlias{
				Input: df.relation,
				Alias: alias,
			},
		},
	}
	return NewDataFrame(df.session, rel)
}

func (df *dataFrameImpl) CrossJoin(ctx context.Context, other DataFrame) DataFrame {
	otherDf := other.(*dataFrameImpl)
	rel := &proto.Relation{
		Common: &proto.RelationCommon{
			PlanId: newPlanId(),
		},
		RelType: &proto.Relation_Join{
			Join: &proto.Join{
				Left:     df.relation,
				Right:    otherDf.relation,
				JoinType: proto.Join_JOIN_TYPE_CROSS,
			},
		},
	}
	return NewDataFrame(df.session, rel)
}

// NewDataFrame creates a new DataFrame
func NewDataFrame(session *sparkSessionImpl, relation *proto.Relation) DataFrame {
	return &dataFrameImpl{
		session:  session,
		relation: relation,
	}
}

type consoleCollector struct{}

func (c consoleCollector) WriteRow(values []any) {
	fmt.Println(values...)
}

func (df *dataFrameImpl) Show(ctx context.Context, numRows int, truncate bool) error {
	return df.WriteResult(ctx, &consoleCollector{}, numRows, truncate)
}

func (df *dataFrameImpl) WriteResult(ctx context.Context, collector ResultCollector, numRows int, truncate bool) error {
	truncateValue := 0
	if truncate {
		truncateValue = 20
	}
	vertical := false

	plan := &proto.Plan{
		OpType: &proto.Plan_Root{
			Root: &proto.Relation{
				Common: &proto.RelationCommon{
					PlanId: newPlanId(),
				},
				RelType: &proto.Relation_ShowString{
					ShowString: &proto.ShowString{
						Input:    df.relation,
						NumRows:  int32(numRows),
						Truncate: int32(truncateValue),
						Vertical: vertical,
					},
				},
			},
		},
	}

	responseClient, err := df.session.client.ExecutePlan(ctx, plan)
	if err != nil {
		return sparkerrors.WithType(fmt.Errorf("failed to show dataframe: %w", err), sparkerrors.ExecutionError)
	}

	schema, table, err := responseClient.ToTable()
	if err != nil {
		return err
	}

	rows := make([]Row, table.NumRows())

	values, err := types.ReadArrowTable(table)
	if err != nil {
		return err
	}

	for idx, v := range values {
		row := NewRowWithSchema(v, schema)
		rows[idx] = row
	}

	for _, row := range rows {
		values, err := row.Values()
		if err != nil {
			return sparkerrors.WithType(fmt.Errorf(
				"failed to get values in the row: %w", err), sparkerrors.ReadError)
		}
		collector.WriteRow(values)
	}
	return nil
}

func (df *dataFrameImpl) Schema(ctx context.Context) (*types.StructType, error) {
	response, err := df.session.client.AnalyzePlan(ctx, df.createPlan())
	if err != nil {
		return nil, sparkerrors.WithType(fmt.Errorf("failed to analyze plan: %w", err), sparkerrors.ExecutionError)
	}

	responseSchema := response.GetSchema().Schema
	return types.ConvertProtoDataTypeToStructType(responseSchema)
}

func (df *dataFrameImpl) Collect(ctx context.Context) ([]Row, error) {
	responseClient, err := df.session.client.ExecutePlan(ctx, df.createPlan())
	if err != nil {
		return nil, sparkerrors.WithType(fmt.Errorf("failed to execute plan: %w", err), sparkerrors.ExecutionError)
	}

	var schema *types.StructType
	schema, table, err := responseClient.ToTable()
	if err != nil {
		return nil, err
	}

	rows := make([]Row, table.NumRows())

	values, err := types.ReadArrowTable(table)
	if err != nil {
		return nil, err
	}

	for idx, v := range values {
		row := NewRowWithSchema(v, schema)
		rows[idx] = row
	}
	return rows, nil
}

func (df *dataFrameImpl) Write() DataFrameWriter {
	return df.Writer()
}

func (df *dataFrameImpl) Writer() DataFrameWriter {
	return newDataFrameWriter(df.session, df.relation)
}

func (df *dataFrameImpl) CreateTempView(ctx context.Context, viewName string, replace, global bool) error {
	plan := &proto.Plan{
		OpType: &proto.Plan_Command{
			Command: &proto.Command{
				CommandType: &proto.Command_CreateDataframeView{
					CreateDataframeView: &proto.CreateDataFrameViewCommand{
						Input:    df.relation,
						Name:     viewName,
						Replace:  replace,
						IsGlobal: global,
					},
				},
			},
		},
	}

	responseClient, err := df.session.client.ExecutePlan(ctx, plan)
	if err != nil {
		return sparkerrors.WithType(fmt.Errorf("failed to create temp view %s: %w",
			viewName, err), sparkerrors.ExecutionError)
	}

	_, _, err = responseClient.ToTable()
	return err
}

func (df *dataFrameImpl) Repartition(ctx context.Context, numPartitions int, columns []string) (DataFrame, error) {
	var partitionExpressions []*proto.Expression
	if columns != nil {
		partitionExpressions = make([]*proto.Expression, 0, len(columns))
		for _, c := range columns {
			expr := &proto.Expression{
				ExprType: &proto.Expression_UnresolvedAttribute_{
					UnresolvedAttribute: &proto.Expression_UnresolvedAttribute{
						UnparsedIdentifier: c,
					},
				},
			}
			partitionExpressions = append(partitionExpressions, expr)
		}
	}
	return df.repartitionByExpressions(numPartitions, partitionExpressions)
}

func (df *dataFrameImpl) RepartitionByRange(ctx context.Context, numPartitions int, columns ...column.Convertible) (DataFrame, error) {
	var partitionExpressions []*proto.Expression
	if columns != nil {
		partitionExpressions = make([]*proto.Expression, 0, len(columns))
		for _, c := range columns {
			expr, err := c.ToProto(ctx)
			if err != nil {
				return nil, err
			}
			partitionExpressions = append(partitionExpressions, expr)
		}
	}
	return df.repartitionByExpressions(numPartitions, partitionExpressions)
}

func (df *dataFrameImpl) createPlan() *proto.Plan {
	return &proto.Plan{
		OpType: &proto.Plan_Root{
			Root: df.relation,
		},
	}
}

func (df *dataFrameImpl) repartitionByExpressions(numPartitions int,
	partitionExpressions []*proto.Expression,
) (DataFrame, error) {
	var numPartitionsPointerValue *int32
	if numPartitions != 0 {
		int32Value := int32(numPartitions)
		numPartitionsPointerValue = &int32Value
	}
	df.relation.GetRepartitionByExpression()
	newRelation := &proto.Relation{
		Common: &proto.RelationCommon{
			PlanId: newPlanId(),
		},
		RelType: &proto.Relation_RepartitionByExpression{
			RepartitionByExpression: &proto.RepartitionByExpression{
				Input:          df.relation,
				NumPartitions:  numPartitionsPointerValue,
				PartitionExprs: partitionExpressions,
			},
		},
	}
	return NewDataFrame(df.session, newRelation), nil
}

func (df *dataFrameImpl) Filter(ctx context.Context, condition column.Convertible) (DataFrame, error) {
	cnd, err := condition.ToProto(ctx)
	if err != nil {
		return nil, err
	}

	rel := &proto.Relation{
		Common: &proto.RelationCommon{
			PlanId: newPlanId(),
		},
		RelType: &proto.Relation_Filter{
			Filter: &proto.Filter{
				Input:     df.relation,
				Condition: cnd,
			},
		},
	}
	return NewDataFrame(df.session, rel), nil
}

func (df *dataFrameImpl) FilterByString(ctx context.Context, condition string) (DataFrame, error) {
	return df.Filter(ctx, column.NewColumn(column.NewSQLExpression(condition)))
}

func (df *dataFrameImpl) Select(ctx context.Context, columns ...column.Convertible) (DataFrame, error) {
	exprs := make([]*proto.Expression, 0, len(columns))
	for _, c := range columns {
		expr, err := c.ToProto(ctx)
		if err != nil {
			return nil, err
		}
		exprs = append(exprs, expr)
	}

	rel := &proto.Relation{
		Common: &proto.RelationCommon{
			PlanId: newPlanId(),
		},
		RelType: &proto.Relation_Project{
			Project: &proto.Project{
				Input:       df.relation,
				Expressions: exprs,
			},
		},
	}
	return NewDataFrame(df.session, rel), nil
}

// GroupBy groups the DataFrame by the specified columns so that aggregation
// can be performed on them. See GroupedData for all the available aggregate functions.
func (df *dataFrameImpl) GroupBy(cols ...column.Column) *GroupedData {
	return &GroupedData{
		df:           *df,
		groupingCols: cols,
		groupType:    "groupby",
	}
}<|MERGE_RESOLUTION|>--- conflicted
+++ resolved
@@ -60,13 +60,7 @@
 	// Filter filters the data frame by a column condition.
 	Filter(ctx context.Context, condition column.Convertible) (DataFrame, error)
 	// FilterByString filters the data frame by a string condition.
-<<<<<<< HEAD
-	FilterByString(condition string) (DataFrame, error)
-	// Col returns a column by name.
-	Col(name string) (column.Column, error)
-=======
 	FilterByString(ctx context.Context, condition string) (DataFrame, error)
->>>>>>> 594f0b74
 	// Select projects a list of columns from the DataFrame
 	Select(ctx context.Context, columns ...column.Convertible) (DataFrame, error)
 	// SelectExpr projects a list of columns from the DataFrame by string expressions
@@ -74,19 +68,10 @@
 	// Alias creates a new DataFrame with the specified subquery alias
 	Alias(ctx context.Context, alias string) DataFrame
 	// CrossJoin joins the current DataFrame with another DataFrame using the cross product
-<<<<<<< HEAD
-	CrossJoin(other DataFrame) DataFrame
+	CrossJoin(ctx context.Context, other DataFrame) DataFrame
 	// GroupBy groups the DataFrame by the spcified columns so that the aggregation
 	// can be performed on them. See GroupedData for all the available aggregate functions.
-	GroupBy(cols ...column.Column) *GroupedData
-}
-
-type RangePartitionColumn struct {
-	Name       string
-	Descending bool
-=======
-	CrossJoin(ctx context.Context, other DataFrame) DataFrame
->>>>>>> 594f0b74
+	GroupBy(cols ...column.Convertible) *GroupedData
 }
 
 // dataFrameImpl is an implementation of DataFrame interface.
@@ -417,7 +402,7 @@
 
 // GroupBy groups the DataFrame by the specified columns so that aggregation
 // can be performed on them. See GroupedData for all the available aggregate functions.
-func (df *dataFrameImpl) GroupBy(cols ...column.Column) *GroupedData {
+func (df *dataFrameImpl) GroupBy(cols ...column.Convertible) *GroupedData {
 	return &GroupedData{
 		df:           *df,
 		groupingCols: cols,
